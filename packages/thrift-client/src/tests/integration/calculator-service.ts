--- conflicted
+++ resolved
@@ -8,14 +8,11 @@
 import * as Hapi from 'hapi'
 import { CoreOptions } from 'request'
 
-<<<<<<< HEAD
 import {
     ISharedStruct,
     ISharedUnion,
 } from './generated/shared'
 
-=======
->>>>>>> 3b1a1de6
 import {
     ADD_SERVER_CONFIG,
     CALC_SERVER_CONFIG,
@@ -28,20 +25,7 @@
     ICommonStruct,
     Operation,
     Work,
-<<<<<<< HEAD
 } from './generated/calculator'
-=======
-} from '../generated/calculator/calculator'
-
-import {
-    AddService,
-} from '../generated/calculator/add-service'
-
-import {
-    SharedStruct,
-    SharedUnion,
-} from '../generated/shared/shared'
->>>>>>> 3b1a1de6
 
 import {
     createHttpClient,
@@ -113,7 +97,6 @@
         zip(): void {
             return
         },
-<<<<<<< HEAD
         getStruct(): ISharedStruct {
             return {
                 code: {
@@ -121,10 +104,6 @@
                 },
                 value: 'test',
             }
-=======
-        getStruct(key: number): SharedStruct {
-            return new SharedStruct({ key, value: 'test' })
->>>>>>> 3b1a1de6
         },
         getUnion(index: number): ISharedUnion {
             if (index === 1) {
