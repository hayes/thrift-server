import { ZipkinTracingExpress } from '@creditkarma/thrift-server-express'

import {
    createHttpClient,
    ThriftContext,
    ZipkinTracingThriftClient,
} from '../../main/'

import * as express from 'express'
import * as net from 'net'
import { CoreOptions } from 'request'

import {
    Calculator,
    IWorkArgs,
    Operation,
    Work,
} from '../generated/calculator'

import {
    CALC_SERVER_CONFIG,
    CLIENT_CONFIG,
} from './config'

export function createClientServer(sampleRate: number = 0): Promise<net.Server> {
    // Get express instance
    const app = express()

    if (sampleRate > 0) {
        app.use([ZipkinTracingExpress({
            localServiceName: 'calculator-client',
            endpoint: 'http://localhost:9411/api/v1/spans',
            sampleRate,
<<<<<<< HEAD
            asyncOptions: {
                nodeExpiration: 502,
            },
        })])
=======
        }))
>>>>>>> a675126b
    }

    // Create thrift client
    const thriftClient: Calculator.Client<ThriftContext<CoreOptions>> =
        createHttpClient(Calculator.Client, {
            hostName: CALC_SERVER_CONFIG.hostName,
            port: CALC_SERVER_CONFIG.port,
            register: (
                (sampleRate > 0) ?
                    [ ZipkinTracingThriftClient({
                        localServiceName: 'calculator-client',
                        remoteServiceName: 'calculator-service',
                        endpoint: 'http://localhost:9411/api/v1/spans',
                        sampleRate,
                        httpInterval: 0,
                    }) ] :
                    []
            ),
        })

    function symbolToOperation(sym: string): Operation {
        switch (sym) {
            case 'add':
                return Operation.ADD
            case 'subtract':
                return Operation.SUBTRACT
            case 'multiply':
                return Operation.MULTIPLY
            case 'divide':
                return Operation.DIVIDE
            default:
                throw new Error(`Unrecognized operation: ${sym}`)
        }
    }

    app.get('/ping', (req: express.Request, res: express.Response): void => {
        thriftClient.ping({ request: req }).then(() => {
            res.send('success')
        }, (err: any) => {
            console.log('err: ', err)
            res.status(500).send(err)
        })
    })

    app.get('/calculate', (req: express.Request, res: express.Response): void => {
        const work: IWorkArgs = {
            num1: req.query.left,
            num2: req.query.right,
            op: symbolToOperation(req.query.op),
        }

        thriftClient.calculate(1, work, { request: req }).then((val: number) => {
            res.send(`result: ${val}`)
        }, (err: any) => {
            res.status(500).send(err)
        })
    })

    app.get('/calculate-overwrite', (req: express.Request, res: express.Response): void => {
        const work: Work = new Work({
            num1: req.query.left,
            num2: req.query.right,
            op: symbolToOperation(req.query.op),
        })

        thriftClient.calculate(1, work, {
            request: {
                headers: {
                    'x-b3-traceid': '411d1802c9151ded',
                    'x-b3-spanid': 'c3ba1a6560ca0c48',
                    'x-b3-parentspanid': '2b5189ffa013ad73',
                    'x-b3-sampled': '1',
                },
            },
        }).then((val: number) => {
            res.send(`result: ${val}`)
        }, (err: any) => {
            res.status(500).send(err)
        })
    })

    return new Promise((resolve, reject) => {
        const server: net.Server = app.listen(CLIENT_CONFIG.port, () => {
            console.log(`Web server listening on port[${CLIENT_CONFIG.port}]`)
            resolve(server)
        })
    })
}<|MERGE_RESOLUTION|>--- conflicted
+++ resolved
@@ -31,14 +31,7 @@
             localServiceName: 'calculator-client',
             endpoint: 'http://localhost:9411/api/v1/spans',
             sampleRate,
-<<<<<<< HEAD
-            asyncOptions: {
-                nodeExpiration: 502,
-            },
-        })])
-=======
         }))
->>>>>>> a675126b
     }
 
     // Create thrift client
