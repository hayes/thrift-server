import {
    Instrumentation,
    TraceId,
    Tracer,
} from 'zipkin'

import { CoreOptions } from 'request'

import {
    addL5Dheaders,
    containsZipkinHeaders,
    getTracerForService,
    hasL5DHeader,
    IRequestContext,
    IRequestHeaders,
    IZipkinPluginOptions,
    traceIdForHeaders,
} from '@creditkarma/thrift-server-core'

import {
    IRequestResponse,
    IThriftMiddleware,
    NextFunction,
    ThriftContext,
} from '../../types'

function applyL5DHeaders(requestContext: IRequestContext, headers: IRequestHeaders): IRequestHeaders {
    if (requestContext.usesLinkerd) {
        return addL5Dheaders(headers)

    } else {
        return headers
    }
}

function readRequestContext(
    thriftContext: ThriftContext<CoreOptions>,
    tracer: Tracer,
): IRequestContext {
    if (thriftContext.request && containsZipkinHeaders(thriftContext.request.headers)) {
        const traceId: TraceId = traceIdForHeaders(thriftContext.request.headers)
        return {
            traceId,
            usesLinkerd: hasL5DHeader(thriftContext.request.headers),
            requestHeaders: thriftContext.request.headers,
        }

    } else {
        const traceId: TraceId = thriftContext.traceId || tracer.createRootId()
        return {
            traceId,
            usesLinkerd: false,
            requestHeaders: {},
        }
    }
}

export function ZipkinTracingThriftClient({
    localServiceName,
    remoteServiceName,
    debug = false,
    endpoint,
    headers,
    sampleRate,
    httpInterval,
}: IZipkinPluginOptions): IThriftMiddleware<CoreOptions> {
    return {
        methods: [],
        handler(data: Buffer, context: ThriftContext<CoreOptions>, next: NextFunction<CoreOptions>): Promise<IRequestResponse> {
<<<<<<< HEAD
            const tracer: Tracer = getTracerForService(localServiceName, { debug, endpoint, headers, sampleRate })
            const asyncContext: IAsyncContext  = getContextForService(localServiceName)
=======
            const tracer: Tracer = getTracerForService(localServiceName, { debug, endpoint, sampleRate, httpInterval })
>>>>>>> a675126b
            const instrumentation = new Instrumentation.HttpClient({ tracer, remoteServiceName })
            const requestContext: IRequestContext = readRequestContext(context, tracer)
            tracer.setId(requestContext.traceId)

            return tracer.scoped(() => {
<<<<<<< HEAD
                const traceId: TraceId = tracer.id
=======
                let { headers } = instrumentation.recordRequest({ headers: {} }, '', 'post')
                headers = applyL5DHeaders(requestContext, headers)
>>>>>>> a675126b

                const requestHeaders = instrumentation.recordRequest({ headers: {} }, '', 'post')
                const withLD5headers = applyL5DHeaders(requestContext, requestHeaders.headers)

                return next(data, { headers: withLD5headers }).then((res: IRequestResponse) => {
                    tracer.scoped(() => {
                        instrumentation.recordResponse((requestContext.traceId as any), `${res.statusCode}`)
                    })

                    return res

                }, (err: any) => {
                    tracer.scoped(() => {
                        instrumentation.recordError((requestContext.traceId as any), err)
                    })

                    return Promise.reject(err)
                })
            })
        },
    }
}<|MERGE_RESOLUTION|>--- conflicted
+++ resolved
@@ -67,24 +67,12 @@
     return {
         methods: [],
         handler(data: Buffer, context: ThriftContext<CoreOptions>, next: NextFunction<CoreOptions>): Promise<IRequestResponse> {
-<<<<<<< HEAD
-            const tracer: Tracer = getTracerForService(localServiceName, { debug, endpoint, headers, sampleRate })
-            const asyncContext: IAsyncContext  = getContextForService(localServiceName)
-=======
-            const tracer: Tracer = getTracerForService(localServiceName, { debug, endpoint, sampleRate, httpInterval })
->>>>>>> a675126b
+            const tracer: Tracer = getTracerForService(localServiceName, { debug, endpoint, headers, sampleRate, httpInterval })
             const instrumentation = new Instrumentation.HttpClient({ tracer, remoteServiceName })
             const requestContext: IRequestContext = readRequestContext(context, tracer)
             tracer.setId(requestContext.traceId)
 
             return tracer.scoped(() => {
-<<<<<<< HEAD
-                const traceId: TraceId = tracer.id
-=======
-                let { headers } = instrumentation.recordRequest({ headers: {} }, '', 'post')
-                headers = applyL5DHeaders(requestContext, headers)
->>>>>>> a675126b
-
                 const requestHeaders = instrumentation.recordRequest({ headers: {} }, '', 'post')
                 const withLD5headers = applyL5DHeaders(requestContext, requestHeaders.headers)
 
