--- conflicted
+++ resolved
@@ -68,13 +68,8 @@
     tracerConfig = {},
 }: IZipkinClientOptions): IThriftClientFilter<CoreOptions> {
     const serviceName: string = remoteServiceName || localServiceName
-<<<<<<< HEAD
     const tracer: Tracer = getTracerForService(serviceName, tracerConfig)
-    const instrumentation = new Instrumentation.HttpClient({ tracer, remoteServiceName })
-=======
-    const tracer: Tracer = getTracerForService(serviceName, { debug, endpoint, headers, sampleRate, httpInterval, httpTimeout, zipkinVersion, eventLoggers })
     const instrumentation = new Instrumentation.HttpClient({ tracer, serviceName: localServiceName, remoteServiceName })
->>>>>>> 704dc268
 
     return {
         methods: [],
