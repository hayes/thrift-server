--- conflicted
+++ resolved
@@ -45,23 +45,12 @@
         this.hostName = hostName
         this.port = port
         this.filters = []
-<<<<<<< HEAD
         this.logger = logger
         this.pool = createPool({
             port,
             hostName,
             timeout,
         }, this.logger, (pool || {}))
-=======
-        this.pool = createPool(
-            {
-                port,
-                hostName,
-                timeout,
-            },
-            pool || {},
-        )
->>>>>>> b0d2afc9
     }
 
     public register(
@@ -133,18 +122,12 @@
     }
 
     public destory(): Promise<void> {
-<<<<<<< HEAD
         this.logger([ 'warn' ], 'Destroying TCP connection')
-        return this.pool.drain().then(() => {
-=======
-        logger.warn('Destroying TCP connection')
         return (this.pool.drain().then(() => {
->>>>>>> b0d2afc9
             return this.pool.clear()
         }) as any) as Promise<void>
     }
 
-<<<<<<< HEAD
     public write(dataToWrite: Buffer, options?: Context): Promise<IRequestResponse> {
         return this.pool.acquire().then((connection) => {
             return connection.send(dataToWrite, this.Transport, this.Protocol).then((response: Buffer) => {
@@ -163,39 +146,6 @@
             this.logger([ 'error' ], `Unable to acquire connection for client: ${err.message}`)
             throw new Error(`Unable to acquire connection for thrift client`)
         }) as any
-=======
-    public write(
-        dataToWrite: Buffer,
-        options?: Context,
-    ): Promise<IRequestResponse> {
-        return this.pool.acquire().then(
-            (connection) => {
-                return connection
-                    .send(dataToWrite, this.Transport, this.Protocol)
-                    .then(
-                        (response: Buffer) => {
-                            this.pool.release(connection)
-                            return {
-                                statusCode: 200,
-                                headers: {},
-                                body: response,
-                            }
-                        },
-                        (err: any) => {
-                            logger.error('Error sending Thrift request: ', err)
-                            this.pool.release(connection)
-                            return Promise.reject(err)
-                        },
-                    )
-            },
-            (err: any) => {
-                logger.error(`Unable to acquire connection for client: `, err)
-                throw new Error(
-                    `Unable to acquire connection for thrift client`,
-                )
-            },
-        ) as any
->>>>>>> b0d2afc9
     }
 
     private handlersForMethod(name: string): Array<RequestHandler<Context>> {
