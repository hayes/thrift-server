{
  "name": "@creditkarma/thrift-client",
<<<<<<< HEAD
  "version": "0.10.0-alpha.2",
=======
  "version": "0.9.2",
>>>>>>> 704dc268
  "description": "Thrift client library for NodeJS written in TypeScript.",
  "main": "dist/main/index.js",
  "types": "dist/main/index.d.ts",
  "files": [
    "dist/main",
    "dist/ttwitter"
  ],
  "directories": {
    "example": "example"
  },
  "keywords": [
    "thrift",
    "typescript",
    "rpc",
    "microservices",
    "http client",
    "framework"
  ],
  "scripts": {
    "clean": "rimraf ./dist ./src/ttwitter",
    "clean-dist": "rimraf ./dist",
    "clean-twitter": "rimraf ./src/ttwitter",
    "lint": "tslint --fix './src/**/*.ts'",
    "codegen-twitter": "npm run clean-twitter && thrift-typescript --target thrift-server --rootDir ./src --sourceDir ./thrift --outDir ./ttwitter",
    "codegen-ts": "thrift-typescript --target thrift-server --rootDir ./src/tests --sourceDir ./thrift --outDir ./generated",
    "codegen": "npm run codegen-ts && npm run codegen-twitter",
    "prebuild": "npm run clean && npm run lint && npm run codegen",
    "build": "tsc -p tsconfig.json",
    "watch": "tsc --watch",
    "start": "ts-node --project ./example ./example/index.ts",
    "pretest": "npm run build",
    "test": "npm run test:unit",
    "test:unit": "lab --timeout 10000 --verbose -l -S -P spec dist/tests/unit"
  },
  "author": "Credit Karma",
  "license": "Apache-2.0",
  "repository": {
    "type": "git",
    "url": "https://github.com/creditkarma/thrift-server/tree/master/packages/thrift-client"
  },
  "peerDependencies": {
    "@creditkarma/thrift-server-core": "0.9.x",
    "@types/request": ">=2.0.0 <3.0.0",
    "request": ">=2.0.0 <3.0.0"
  },
  "devDependencies": {
<<<<<<< HEAD
    "@creditkarma/thrift-server-core": "^0.10.0-alpha.2",
=======
    "@creditkarma/thrift-server-core": "^0.9.2",
>>>>>>> 704dc268
    "@creditkarma/thrift-typescript": "^3.0.0",
    "@types/lab": "^11.1.0",
    "@types/node": "^8.0.31",
    "@types/q": "^1.0.5",
    "@types/request": "^2.47.1",
    "@types/thrift": "^0.10.7",
    "body-parser": "^1.18.3",
    "code": "^5.2.0",
    "express": "^4.16.3",
    "hapi": "^17.5.3",
    "lab": "^16.1.0",
    "request": "^2.88.0",
    "request-promise-native": "^1.0.5",
    "rimraf": "^2.6.2",
    "thrift": "^0.11.0",
    "ts-node": "^7.0.1",
    "tslint": "^5.11.0",
    "typescript": "3.1.x"
  },
  "dependencies": {
    "@types/generic-pool": "^3.1.4",
    "generic-pool": "^3.4.2",
    "zipkin": "^0.14.3"
  },
  "publishConfig": {
    "access": "public"
  }
}<|MERGE_RESOLUTION|>--- conflicted
+++ resolved
@@ -1,10 +1,6 @@
 {
   "name": "@creditkarma/thrift-client",
-<<<<<<< HEAD
   "version": "0.10.0-alpha.2",
-=======
-  "version": "0.9.2",
->>>>>>> 704dc268
   "description": "Thrift client library for NodeJS written in TypeScript.",
   "main": "dist/main/index.js",
   "types": "dist/main/index.d.ts",
@@ -46,16 +42,12 @@
     "url": "https://github.com/creditkarma/thrift-server/tree/master/packages/thrift-client"
   },
   "peerDependencies": {
-    "@creditkarma/thrift-server-core": "0.9.x",
+    "@creditkarma/thrift-server-core": "0.10.x",
     "@types/request": ">=2.0.0 <3.0.0",
     "request": ">=2.0.0 <3.0.0"
   },
   "devDependencies": {
-<<<<<<< HEAD
     "@creditkarma/thrift-server-core": "^0.10.0-alpha.2",
-=======
-    "@creditkarma/thrift-server-core": "^0.9.2",
->>>>>>> 704dc268
     "@creditkarma/thrift-typescript": "^3.0.0",
     "@types/lab": "^11.1.0",
     "@types/node": "^8.0.31",
