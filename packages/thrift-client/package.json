--- conflicted
+++ resolved
@@ -1,10 +1,6 @@
 {
   "name": "@creditkarma/thrift-client",
-<<<<<<< HEAD
   "version": "0.7.0-3",
-=======
-  "version": "0.6.18",
->>>>>>> 3b1a1de6
   "description": "Thrift client library for NodeJS written in TypeScript.",
   "main": "dist/main/index.js",
   "types": "dist/main/index.d.ts",
@@ -55,17 +51,10 @@
   },
   "devDependencies": {
     "@creditkarma/dynamic-config": "~0.6.7",
-<<<<<<< HEAD
     "@creditkarma/thrift-server-core": "^0.7.0-3",
     "@creditkarma/thrift-server-express": "^0.7.0-3",
     "@creditkarma/thrift-server-hapi": "^0.7.0-3",
-    "@creditkarma/thrift-typescript": "2.0.0-11",
-=======
-    "@creditkarma/thrift-server-core": "^0.6.18",
-    "@creditkarma/thrift-server-express": "^0.6.18",
-    "@creditkarma/thrift-server-hapi": "^0.6.18",
-    "@creditkarma/thrift-typescript": "~1.1.8",
->>>>>>> 3b1a1de6
+    "@creditkarma/thrift-typescript": "2.0.0-13",
     "@types/body-parser": "^1.16.5",
     "@types/code": "^4.0.3",
     "@types/express": "^4.0.37",
