--- conflicted
+++ resolved
@@ -1,10 +1,6 @@
 {
   "name": "@creditkarma/thrift-client",
-<<<<<<< HEAD
-  "version": "0.8.3-alpha.4",
-=======
   "version": "0.9.0-alpha.2",
->>>>>>> ecff4fae
   "description": "Thrift client library for NodeJS written in TypeScript.",
   "main": "dist/main/index.js",
   "types": "dist/main/index.d.ts",
@@ -50,19 +46,6 @@
     "url": "https://github.com/creditkarma/thrift-server/tree/master/packages/thrift-client"
   },
   "peerDependencies": {
-<<<<<<< HEAD
-    "@creditkarma/thrift-server-core": "0.8.x",
-    "@creditkarma/thrift-typescript": "^2.1.0-2",
-    "@types/request": "^2.47.0",
-    "request": "^2.83.0"
-  },
-  "devDependencies": {
-    "@creditkarma/dynamic-config": "~0.7.16",
-    "@creditkarma/thrift-server-core": "^0.8.3-alpha.4",
-    "@creditkarma/thrift-server-express": "^0.8.3-alpha.4",
-    "@creditkarma/thrift-server-hapi": "^0.8.3-alpha.4",
-    "@creditkarma/thrift-typescript": "^2.1.0-2",
-=======
     "@creditkarma/thrift-server-core": "0.9.x",
     "@types/request": "^2.47.1",
     "request": "^2.88.0"
@@ -73,7 +56,6 @@
     "@creditkarma/thrift-server-express": "^0.9.0-alpha.2",
     "@creditkarma/thrift-server-hapi": "^0.9.0-alpha.2",
     "@creditkarma/thrift-typescript": "^2.0.7",
->>>>>>> ecff4fae
     "@types/body-parser": "^1.16.5",
     "@types/code": "^4.0.4",
     "@types/express": "^4.16.0",
