--- conflicted
+++ resolved
@@ -19,12 +19,8 @@
     IZipkinTracerConfig,
 } from './types'
 
-<<<<<<< HEAD
-import { IAsyncOptions } from '@creditkarma/async-scope'
 import { IRequestHeaders } from '../types'
 
-=======
->>>>>>> a675126b
 class MaybeMap<K, V> extends Map<K, V> {
     public getOrElse(key: K, orElse: () => V): V {
         const value: V | undefined = this.get(key)
