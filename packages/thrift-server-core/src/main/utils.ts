--- conflicted
+++ resolved
@@ -1,17 +1,7 @@
 import * as url from 'url'
-<<<<<<< HEAD
 
 import { defaultLogger } from './logger'
 import { BinaryProtocol, CompactProtocol, JSONProtocol, TProtocol } from './protocols'
-=======
-import * as logger from './logger'
-import {
-    BinaryProtocol,
-    CompactProtocol,
-    JSONProtocol,
-    TProtocol,
-} from './protocols'
->>>>>>> b0d2afc9
 import { BufferedTransport, TTransport } from './transports'
 
 import {
