/**
 * This implementation is largely taken from the Apache project and reimplemented in TypeScript.
 *
 * The orginal project can be found here:
 * https://github.com/apache/thrift/blob/master/lib/nodejs/lib/thrift/compact_protocol.js
 */
import {
    TProtocolException,
    TProtocolExceptionType,
} from '../errors'

import { defaultLogger } from '../logger'
import { TTransport } from '../transports'

import {
    Int64,
    IThriftField,
    IThriftList,
    IThriftMap,
    IThriftMessage,
    IThriftSet,
    IThriftStruct,
    LogFunction,
    MessageType,
    TType,
} from '../types'

import { TProtocol } from './TProtocol'

const POW_8 = Math.pow(2, 8)
const POW_24 = Math.pow(2, 24)
const POW_32 = Math.pow(2, 32)
const POW_40 = Math.pow(2, 40)
const POW_48 = Math.pow(2, 48)
const POW_52 = Math.pow(2, 52)
const POW_1022 = Math.pow(2, 1022)

// Compact Protocol ID number.
const PROTOCOL_ID = -126  // 1000 0010

// Compact Protocol version number.
const VERSION_N = 1

// Compact Protocol version mask for combining protocol version and message type in one byte
const VERSION_MASK = 0x1f // 0001 1111

// Compact Protocol message type mask for combining protocol version and message type in one byte.
const TYPE_MASK = -32     // 1110 0000

// Compact Protocol message type bits for ensuring message type bit size.
const TYPE_BITS = 7 // 0000 0111

// Compact Protocol message type shift amount for combining protocol version and message type in one byte.
const TYPE_SHIFT_AMOUNT = 5

/**
 * Compact Protocol type IDs used to keep type data within one nibble.
 * @readonly
 * @property {number}  STOP          - End of a set of fields.
 * @property {number}  BOOLEAN_TRUE  - Flag for Boolean field with true value (packed field and value).
 * @property {number}  BOOLEAN_FALSE - Flag for Boolean field with false value (packed field and value).
 * @property {number}  BYTE          - Signed 8 bit integer.
 * @property {number}  I16           - Signed 16 bit integer.
 * @property {number}  I32           - Signed 32 bit integer.
 * @property {number}  I64           - Signed 64 bit integer (2^53 max in JavaScript).
 * @property {number}  DOUBLE        - 64 bit IEEE 854 floating point.
 * @property {number}  BINARY        - Array of bytes (used for strings also).
 * @property {number}  LIST          - A collection type (unordered).
 * @property {number}  SET           - A collection type (unordered and without repeated values).
 * @property {number}  MAP           - A collection type (map/associative-array/dictionary).
 * @property {number}  STRUCT        - A multifield type.
 */
export enum CompactType {
    STOP =           0x00,
    BOOLEAN_TRUE =   0x01,
    BOOLEAN_FALSE =  0x02,
    BYTE =           0x03,
    I16 =            0x04,
    I32 =            0x05,
    I64 =            0x06,
    DOUBLE =         0x07,
    BINARY =         0x08,
    LIST =           0x09,
    SET =            0x0A,
    MAP =            0x0B,
    STRUCT =         0x0C,
}

/**
 * Array mapping Compact type IDs to standard Thrift type IDs.
 * @readonly
 */
const TTypeToCType: Array<CompactType> = [
    CompactType.STOP,         // T_STOP
    0,                                      // unused
    CompactType.BOOLEAN_TRUE, // T_BOOL
    CompactType.BYTE,         // T_BYTE
    CompactType.DOUBLE,       // T_DOUBLE
    0,                                      // unused
    CompactType.I16,          // T_I16
    0,                                      // unused
    CompactType.I32,          // T_I32
    0,                                      // unused
    CompactType.I64,          // T_I64
    CompactType.BINARY,       // T_STRING
    CompactType.STRUCT,       // T_STRUCT
    CompactType.MAP,          // T_MAP
    CompactType.SET,          // T_SET
    CompactType.LIST,         // T_LIST
]

export class CompactProtocol extends TProtocol {
    private _lastField: Array<any>
    private _lastFieldId: number
    private _booleanField: any
    private _boolValue: any

    constructor(trans: TTransport, logger: LogFunction = defaultLogger) {
        super(trans, logger)
        this._lastField = []
        this._lastFieldId = 0
        this._booleanField = {
            name: null,
            hasBoolValue: false,
        }
        this._boolValue = {
            hasBoolValue: false,
            boolValue: false,
        }
    }

    public getCompactType(ttype: TType): CompactType {
        return TTypeToCType[ttype]
    }

    public getTType = function(type: CompactType): TType {
        switch (type) {
            case CompactType.STOP:
                return TType.STOP
            case CompactType.BOOLEAN_FALSE:
            case CompactType.BOOLEAN_TRUE:
                return TType.BOOL
            case CompactType.BYTE:
                return TType.BYTE
            case CompactType.I16:
                return TType.I16
            case CompactType.I32:
                return TType.I32
            case CompactType.I64:
                return TType.I64
            case CompactType.DOUBLE:
                return TType.DOUBLE
            case CompactType.BINARY:
                return TType.STRING
            case CompactType.LIST:
                return TType.LIST
            case CompactType.SET:
                return TType.SET
            case CompactType.MAP:
                return TType.MAP
            case CompactType.STRUCT:
                return TType.STRUCT
            default:
                throw new TProtocolException(TProtocolExceptionType.INVALID_DATA, `Unknown type: ${type}`)
        }
    }

    public writeMessageBegin(name: string, type: MessageType, requestId: number): void {
        this.writeByte(PROTOCOL_ID)
        this.writeByte((VERSION_N & VERSION_MASK) | ((type << TYPE_SHIFT_AMOUNT) & TYPE_MASK))
        this.writeVarint32(requestId)
        this.writeString(name)

        // Record client seqid to find callback again
        if (this.requestId) {
          this.logger([ 'warn' ], `[CompactProtocol] requestId already set: ${name}`)

        } else {
          this.requestId = requestId
        }
    }

    public writeMessageEnd(): void {
        if (this.requestId !== null) {
            this.requestId = null

        } else {
            this.logger([ 'warn' ], '[CompactProtocol] no requestId to unset')
        }
    }

    public writeStructBegin(name: string): void {
        this._lastField.push(this._lastFieldId)
        this._lastFieldId = 0
    }

    public writeStructEnd(): void {
        this._lastFieldId = this._lastField.pop()
    }

    /**
     * Writes a struct field header
     * @param {string} name - The field name (not written with the compact protocol).
     * @param {number} type - The field data type (a normal Thrift field Type).
     * @param {number} id - The IDL field Id.
     */
    public writeFieldBegin(name: string, type: TType, id: number): void {
        if (type !== TType.BOOL) {
            return this.writeFieldBeginInternal(name, type, id, -1)

        } else {
            this._booleanField.name = name
            this._booleanField.fieldType = type
            this._booleanField.fieldId = id
        }
    }

    public writeFieldEnd(): void {}

    public writeFieldStop(): void {
        this.writeByte(CompactType.STOP)
    }

    public writeMapBegin(keyType: TType, valueType: TType, size: number): void {
        if (size === 0) {
            this.writeByte(0)

        } else {
            this.writeVarint32(size)
            this.writeByte(this.getCompactType(keyType) << 4 | this.getCompactType(valueType))
        }
    }

    public writeMapEnd() {}

    public writeListBegin(elementType: TType, size: number): void {
        this.writeCollectionBegin(elementType, size)
    }

    public writeListEnd() {}

    public writeSetBegin(elementType: TType, size: number): void {
        this.writeCollectionBegin(elementType, size)
    }

    public writeSetEnd(): void {}

    public writeBool(bool: boolean): void {
        if (this._booleanField.name !== null) {
            // we haven't written the field header yet
            this.writeFieldBeginInternal(
                this._booleanField.name,
                this._booleanField.fieldType,
                this._booleanField.fieldId,
                (bool ? CompactType.BOOLEAN_TRUE : CompactType.BOOLEAN_FALSE),
            )

            this._booleanField.name = null

        } else {
          // we're not part of a field, so just write the value
          this.writeByte((bool ? CompactType.BOOLEAN_TRUE : CompactType.BOOLEAN_FALSE))
        }
    }

    public writeByte(byte: number): void {
        this.transport.write(Buffer.from([byte]))
    }

    public writeI16(i16: number): void {
        this.writeVarint32(this.i32ToZigzag(i16))
    }

    public writeI32(i32: number): void {
        this.writeVarint32(this.i32ToZigzag(i32))
    }

    public writeI64(i64: number): void {
        this.writeVarint64(this.i64ToZigzag(i64))
    }

    // Little-endian, unlike TBinaryProtocol
    public writeDouble(dub: number): void {
        const buff = Buffer.alloc(8)
        let m
        let e
        let c

        buff[7] = (dub < 0 ? 0x80 : 0x00)

        dub = Math.abs(dub)
        if (dub !== dub) {
            // NaN, use QNaN IEEE format
            m = 2251799813685248
            e = 2047

        } else if (dub === Infinity) {
            m = 0
            e = 2047

        } else {
            e = Math.floor(Math.log(dub) / Math.LN2)
            c = Math.pow(2, -e)
            if (dub * c < 1) {
                e--
                c *= 2
            }

            if (e + 1023 >= 2047) {
                // Overflow
                m = 0
                e = 2047

            } else if (e + 1023 >= 1) {
                // Normalized - term order matters, as Math.pow(2, 52-e) and v*Math.pow(2, 52) can overflow
                m = ((dub * c) - 1) * POW_52
                e += 1023

            } else {
                // Denormalized - also catches the '0' case, somewhat by chance
                m = (dub * POW_1022) * POW_52
                e = 0
            }
        }

        buff[6] = (e << 4) & 0xf0
        buff[7] |= (e >> 4) & 0x7f

        buff[0] = m & 0xff
        m = Math.floor(m / POW_8)
        buff[1] = m & 0xff
        m = Math.floor(m / POW_8)
        buff[2] = m & 0xff
        m = Math.floor(m / POW_8)
        buff[3] = m & 0xff
        m >>= 8
        buff[4] = m & 0xff
        m >>= 8
        buff[5] = m & 0xff
        m >>= 8
        buff[6] |= m & 0x0f

        this.transport.write(buff)
    }

    public writeStringOrBinary(name: string, encoding: string, data: string | Buffer): void {
        if (typeof data === 'string') {
            this.writeVarint32(Buffer.byteLength(data, encoding))
            this.transport.write(Buffer.from(data, encoding))

        } else if (data instanceof Buffer || Object.prototype.toString.call(data) === '[object Uint8Array]') {
            // Buffers in Node.js under Browserify may extend UInt8Array instead of
            // defining a new object. We detect them here so we can write them
            // correctly
            this.writeVarint32(data.length)
            this.transport.write(data)

        } else {
            throw new Error(`${name} called without a string/Buffer argument: ${data}`)
        }
    }

    public writeString(data: string): void {
        this.writeStringOrBinary('writeString', 'utf8', data)
    }

    public writeBinary(data: string | Buffer): void {
        this.writeStringOrBinary('writeBinary', 'binary', data)
    }

    public readMessageBegin(): IThriftMessage {
        // Read protocol ID
        const protocolId: number = this.transport.readByte()
        if (protocolId !== PROTOCOL_ID) {
            throw new TProtocolException(TProtocolExceptionType.BAD_VERSION, `Bad protocol identifier ${protocolId}`)

        } else {
            // Read Version and Type
            const versionAndType: number = this.transport.readByte()
            const version: number = (versionAndType & VERSION_MASK)

            if (version !== VERSION_N) {
                throw new TProtocolException(TProtocolExceptionType.BAD_VERSION, `Bad protocol version ${version}`)
            }

            const messageType: number = ((versionAndType >> TYPE_SHIFT_AMOUNT) & TYPE_BITS)

            // Read SeqId
            const requestId: number = this.readVarint32()

            // Read name
            const fieldName: string = this.readString()

            return {
                fieldName,
                messageType,
                requestId,
            }
        }
    }

    public readMessageEnd(): void {}

    public readStructBegin(): IThriftStruct {
        this._lastField.push(this._lastFieldId)
        this._lastFieldId = 0
        return { fieldName: '' }
    }

    public readStructEnd(): void {
        this._lastFieldId = this._lastField.pop()
    }

    public readFieldBegin(): IThriftField {
        let fieldId: number = 0
        const byte: number = this.transport.readByte()
        const type: number = (byte & 0x0f)

        if (type === CompactType.STOP) {
            return {
                fieldName: '',
                fieldType: TType.STOP,
                fieldId,
            }

        } else {
            // Mask off the 4 MSB of the type header to check for field id delta.
            const modifier: number = ((byte & 0x000000f0) >>> 4)
            if (modifier === 0) {
                // If not a delta read the field id.
                fieldId = this.readI16()

            } else {
                // Recover the field id from the delta
                fieldId = (this._lastFieldId + modifier)
            }

            const fieldType: number = this.getTType(type)

            // Boolean are encoded with the type
            if (type === CompactType.BOOLEAN_TRUE || type === CompactType.BOOLEAN_FALSE) {
                this._boolValue.hasBoolValue = true
                this._boolValue.boolValue =
                (type === CompactType.BOOLEAN_TRUE ? true : false)
            }

            // Save the new field for the next delta computation.
            this._lastFieldId = fieldId

            return {
                fieldName: '',
                fieldType,
                fieldId,
            }
        }
    }

    public readFieldEnd() {}

    public readMapBegin(): IThriftMap {
        const size: number = this.readVarint32()
        if (size < 0) {
            throw new TProtocolException(TProtocolExceptionType.NEGATIVE_SIZE, `Negative map size`)

        } else {
            let kvType: number = 0
            if (size !== 0) {
                kvType = this.transport.readByte()
            }

            const keyType: number = this.getTType((kvType & 0xf0) >>> 4)
            const valueType: number = this.getTType(kvType & 0xf)

            return { keyType, valueType, size }
        }
    }

    public readMapEnd(): void {}

    public readListBegin(): IThriftList {
        const sizeType: number = this.transport.readByte()

        let size: number = (sizeType >>> 4) & 0x0000000f
        if (size === 15) {
            size = this.readVarint32()
        }

        if (size < 0) {
            throw new TProtocolException(TProtocolExceptionType.NEGATIVE_SIZE, `Negative list size`)

        } else {
            const elementType = this.getTType(sizeType & 0x0000000f)
            return { elementType, size }
        }
    }

    public readListEnd(): void {}

    public readSetBegin(): IThriftSet {
        return this.readListBegin()
    }

    public readSetEnd(): void {}

    public readBool(): boolean {
        let value: boolean = false
        if (this._boolValue.hasBoolValue === true) {
            value = this._boolValue.boolValue
            this._boolValue.hasBoolValue = false

        } else {
            const res: number = this.transport.readByte()
            // value = (res.value === CompactType.BOOLEAN_TRUE);
            value = (res === CompactType.BOOLEAN_TRUE)
        }

        return value
    }

      public readByte(): number {
        return this.transport.readByte()
      }

      public readI16(): number {
        return this.readI32()
      }

      public readI32(): number {
        return this.zigzagToI32(this.readVarint32())
      }

      public readI64(): Int64 {
        return this.zigzagToI64(this.readVarint64())
      }

      // Little-endian, unlike TBinaryProtocol
      public readDouble(): number {
        const buff: Buffer = this.transport.read(8)
        const off: number = 0

        const signed: number = buff[off + 7] & 0x80
        let e: number = (buff[off + 6] & 0xF0) >> 4
        e += (buff[off + 7] & 0x7F) << 4

        let m = buff[off]
        m += buff[off + 1] << 8
        m += buff[off + 2] << 16
        m += buff[off + 3] * POW_24
        m += buff[off + 4] * POW_32
        m += buff[off + 5] * POW_40
        m += (buff[off + 6] & 0x0F) * POW_48

        switch (e) {
            case 0:
                e = -1022
                break
            case 2047:
                return m ? NaN : (signed ? -Infinity : Infinity)
            default:
                m += POW_52
                e -= 1023
        }

        if (signed) {
            m *= -1
        }

        return m * Math.pow(2, e - 52)
    }

    public readBinary(): Buffer {
        const size: number = this.readVarint32()
        if (size === 0) {
<<<<<<< HEAD
            return new Buffer(0)
        } else if (size < 0) {
=======
            return Buffer.alloc(0)
        }

        if (size < 0) {
>>>>>>> 4a9759cc
            throw new TProtocolException(TProtocolExceptionType.NEGATIVE_SIZE, `Negative binary size`)
        } else {
            return this.transport.read(size)
        }
    }

    public readString(): string {
        const size: number = this.readVarint32()

        // Catch empty string case
        if (size === 0) {
            return ''

        } else {
            // Catch error cases
            if (size < 0) {
                throw new TProtocolException(TProtocolExceptionType.NEGATIVE_SIZE, `Negative string size`)
            }

            return this.transport.readString(size)
        }
    }

    public skip(type: TType): void {
        switch (type) {
            case TType.STOP:
                return
            case TType.BOOL:
                this.readBool()
                break
            case TType.BYTE:
                this.readByte()
                break
            case TType.I16:
                this.readI16()
                break
            case TType.I32:
                this.readI32()
                break
            case TType.I64:
                this.readI64()
                break
            case TType.DOUBLE:
                this.readDouble()
                break
            case TType.STRING:
                this.readString()
                break
            case TType.STRUCT:
                this.readStructBegin()
                while (true) {
                    const fieldBegin: IThriftField = this.readFieldBegin()
                    if (fieldBegin.fieldType === TType.STOP) {
                        break
                    }
                    this.skip(fieldBegin.fieldType)
                    this.readFieldEnd()
                }
                this.readStructEnd()
                break
            case TType.MAP:
                const mapBegin: IThriftMap = this.readMapBegin()
                for (let i = 0; i < mapBegin.size; ++i) {
                    this.skip(mapBegin.keyType)
                    this.skip(mapBegin.valueType)
                }
                this.readMapEnd()
                break
            case TType.SET:
                const setBegin: IThriftSet = this.readSetBegin()
                for (let i2 = 0; i2 < setBegin.size; ++i2) {
                    this.skip(setBegin.elementType)
                }
                this.readSetEnd()
                break
            case TType.LIST:
                const listBegin: IThriftList = this.readListBegin()
                for (let i3 = 0; i3 < listBegin.size; ++i3) {
                    this.skip(listBegin.elementType)
                }
                this.readListEnd()
                break
            default:
                throw new  Error('Invalid type: ' + type)
        }
    }

    /**
     * Send any buffered bytes to the end point.
     */
    public flush(): Buffer {
        return this.transport.flush()
    }

    /**
     * Convert from zigzag int to int.
     */
    private zigzagToI32(i32: number): number {
        return (i32 >>> 1) ^ (-1 * (i32 & 1))
    }

    /**
     * Convert from zigzag long to long.
     */
    private zigzagToI64(i64: Int64): Int64 {
        let hi = i64.buffer.readUInt32BE(0, true)
        let lo = i64.buffer.readUInt32BE(4, true)

        const neg = new Int64(hi & 0, lo & 1)
        neg._2scomp()
        const hiNeg = neg.buffer.readUInt32BE(0, true)
        const loNeg = neg.buffer.readUInt32BE(4, true)

        const hiLo = (hi << 31)
        hi = (hi >>> 1) ^ (hiNeg)
        lo = ((lo >>> 1) | hiLo) ^ (loNeg)
        return new Int64(hi, lo)
    }

    /**
     * Read an i32 from the wire as a varint. The MSB of each byte is set
     * if there is another byte to follow. This can read up to 5 bytes.
     */
    private readVarint32(): number {
        return this.readVarint64().toNumber()
    }

    /**
     * Read an i64 from the wire as a proper varint. The MSB of each byte is set
     * if there is another byte to follow. This can read up to 10 bytes.
     */
    private readVarint64(): Int64 {
        let rsize: number = 0
        let lo: number = 0
        let hi: number = 0
        let shift: number = 0

        while (true) {
            const b: number = this.transport.readByte()
            rsize ++

            if (shift <= 25) {
                lo = lo | ((b & 0x7f) << shift)
            } else if (25 < shift && shift < 32) {
                lo = lo | ((b & 0x7f) << shift)
                hi = hi | ((b & 0x7f) >>> (32 - shift))
            } else {
                hi = hi | ((b & 0x7f) << (shift - 32))
            }

            shift += 7

            if (!(b & 0x80)) {
                break
            }

            if (rsize >= 10) {
                throw new TProtocolException(TProtocolExceptionType.INVALID_DATA, `Variable-length int over 10 bytes.`)
            }
        }

        return new Int64(hi, lo)
    }

    private writeFieldBeginInternal(name: string, fieldType: TType, fieldId: number, typeOverride: number): void {
        // If there's a type override, use that.
        const typeToWrite = (typeOverride === -1 ? this.getCompactType(fieldType) : typeOverride)

        // Check if we can delta encode the field id
        if (fieldId > this._lastFieldId && fieldId - this._lastFieldId <= 15) {
            // Include the type delta with the field ID
            this.writeByte((fieldId - this._lastFieldId) << 4 | typeToWrite)
        } else {
            // Write separate type and ID values
            this.writeByte(typeToWrite)
            this.writeI16(fieldId)
        }
        this._lastFieldId = fieldId
    }

    private writeCollectionBegin(elementType: TType, size: number): void {
        if (size <= 14) {
            // Combine size and type in one byte if possible
            this.writeByte(size << 4 | this.getCompactType(elementType))

        } else {
            this.writeByte(0xf0 | this.getCompactType(elementType))
            this.writeVarint32(size)
        }
    }

    /**
     * Write an i32 as a varint. Results in 1-5 bytes on the wire.
     */
    private writeVarint32(i32: number): void {
        const buf: Buffer = Buffer.alloc(5)
        let wsize: number = 0
        while (true) {
            if ((i32 & ~0x7F) === 0) {
                buf[wsize++] = i32
                break

            } else {
                buf[wsize++] = ((i32 & 0x7F) | 0x80)
                i32 = i32 >>> 7
            }
        }

        const wbuf: Buffer = Buffer.alloc(wsize)
        buf.copy(wbuf, 0, 0, wsize)
        this.transport.write(wbuf)
    }

    /**
     * Write an i64 as a varint. Results in 1-10 bytes on the wire.
     * N.B. node-int64 is always big endian
     */
    private writeVarint64(i64: number | Int64): void {
        if (typeof i64 === 'number') {
            i64 = new Int64(i64)
        }

        if (!(i64 instanceof Int64)) {
            throw new TProtocolException(TProtocolExceptionType.INVALID_DATA, `Expected Int64 or Number, found: ${i64}`)
<<<<<<< HEAD
        } else {
            const buf: Buffer = new Buffer(10)
            let wsize: number = 0
            let hi: number = i64.buffer.readUInt32BE(0, true)
            let lo: number = i64.buffer.readUInt32BE(4, true)
            let mask: number = 0

            while (true) {
                if (((lo & ~0x7F) === 0) && (hi === 0)) {
                    buf[wsize++] = lo
                    break

                } else {
                    buf[wsize++] = ((lo & 0x7F) | 0x80)
                    mask = hi << 25
                    lo = lo >>> 7
                    hi = hi >>> 7
                    lo = lo | mask
                }
=======
        }

        const buf: Buffer = Buffer.alloc(10)
        let wsize: number = 0
        let hi: number = i64.buffer.readUInt32BE(0, true)
        let lo: number = i64.buffer.readUInt32BE(4, true)
        let mask: number = 0

        while (true) {
            if (((lo & ~0x7F) === 0) && (hi === 0)) {
                buf[wsize++] = lo
                break

            } else {
                buf[wsize++] = ((lo & 0x7F) | 0x80)
                mask = hi << 25
                lo = lo >>> 7
                hi = hi >>> 7
                lo = lo | mask
>>>>>>> 4a9759cc
            }

            const wbuf = Buffer.alloc(wsize)
            buf.copy(wbuf, 0, 0, wsize)
            this.transport.write(wbuf)
        }
    }

    /**
     * Convert l into a zigzag long. This allows negative numbers to be
     * represented compactly as a varint.
     */
    private i64ToZigzag(i64: number | Int64): Int64 {
        if (typeof i64 === 'string') {
            i64 = new Int64(parseInt(i64, 10))

        } else if (typeof i64 === 'number') {
            i64 = new Int64(i64)
        }

        if (!(i64 instanceof Int64)) {
            throw new TProtocolException(TProtocolExceptionType.INVALID_DATA, `Expected Int64 or Number, found: ${i64}`)
        } else {
            let hi: number = i64.buffer.readUInt32BE(0, true)
            let lo: number = i64.buffer.readUInt32BE(4, true)
            const sign: number = hi >>> 31

            hi = ((hi << 1) | (lo >>> 31)) ^ ((!!sign) ? 0xFFFFFFFF : 0)
            lo = (lo << 1) ^ ((!!sign) ? 0xFFFFFFFF : 0)

            return new Int64(hi, lo)
        }
    }

    /**
     * Convert n into a zigzag int. This allows negative numbers to be
     * represented compactly as a varint.
     */
    private i32ToZigzag(i32: number): number {
        return (i32 << 1) ^ ((i32 & 0x80000000) ? 0xFFFFFFFF : 0)
    }
}<|MERGE_RESOLUTION|>--- conflicted
+++ resolved
@@ -571,15 +571,10 @@
     public readBinary(): Buffer {
         const size: number = this.readVarint32()
         if (size === 0) {
-<<<<<<< HEAD
-            return new Buffer(0)
-        } else if (size < 0) {
-=======
             return Buffer.alloc(0)
         }
 
         if (size < 0) {
->>>>>>> 4a9759cc
             throw new TProtocolException(TProtocolExceptionType.NEGATIVE_SIZE, `Negative binary size`)
         } else {
             return this.transport.read(size)
@@ -804,7 +799,7 @@
 
         if (!(i64 instanceof Int64)) {
             throw new TProtocolException(TProtocolExceptionType.INVALID_DATA, `Expected Int64 or Number, found: ${i64}`)
-<<<<<<< HEAD
+
         } else {
             const buf: Buffer = new Buffer(10)
             let wsize: number = 0
@@ -824,27 +819,6 @@
                     hi = hi >>> 7
                     lo = lo | mask
                 }
-=======
-        }
-
-        const buf: Buffer = Buffer.alloc(10)
-        let wsize: number = 0
-        let hi: number = i64.buffer.readUInt32BE(0, true)
-        let lo: number = i64.buffer.readUInt32BE(4, true)
-        let mask: number = 0
-
-        while (true) {
-            if (((lo & ~0x7F) === 0) && (hi === 0)) {
-                buf[wsize++] = lo
-                break
-
-            } else {
-                buf[wsize++] = ((lo & 0x7F) | 0x80)
-                mask = hi << 25
-                lo = lo >>> 7
-                hi = hi >>> 7
-                lo = lo | mask
->>>>>>> 4a9759cc
             }
 
             const wbuf = Buffer.alloc(wsize)
@@ -867,6 +841,7 @@
 
         if (!(i64 instanceof Int64)) {
             throw new TProtocolException(TProtocolExceptionType.INVALID_DATA, `Expected Int64 or Number, found: ${i64}`)
+
         } else {
             let hi: number = i64.buffer.readUInt32BE(0, true)
             let lo: number = i64.buffer.readUInt32BE(4, true)
