/**
 * This implementation is largely taken from the Apache project and reimplemented in TypeScript.
 *
 * The orginal project can be found here:
 * https://github.com/apache/thrift/blob/master/lib/nodejs/lib/thrift/compact_protocol.js
 */
import { TProtocolException, TProtocolExceptionType } from '../errors'

import { defaultLogger } from '../logger'
import { TTransport } from '../transports'

import {
    Int64,
    IThriftField,
    IThriftList,
    IThriftMap,
    IThriftMessage,
    IThriftSet,
    IThriftStruct,
    LogFunction,
    MessageType,
    TType,
} from '../types'

import { TProtocol } from './TProtocol'

const POW_8 = Math.pow(2, 8)
const POW_24 = Math.pow(2, 24)
const POW_32 = Math.pow(2, 32)
const POW_40 = Math.pow(2, 40)
const POW_48 = Math.pow(2, 48)
const POW_52 = Math.pow(2, 52)
const POW_1022 = Math.pow(2, 1022)

// Compact Protocol ID number.
const PROTOCOL_ID = -126 // 1000 0010

// Compact Protocol version number.
const VERSION_N = 1

// Compact Protocol version mask for combining protocol version and message type in one byte
const VERSION_MASK = 0x1f // 0001 1111

// Compact Protocol message type mask for combining protocol version and message type in one byte.
const TYPE_MASK = -32 // 1110 0000

// Compact Protocol message type bits for ensuring message type bit size.
const TYPE_BITS = 7 // 0000 0111

// Compact Protocol message type shift amount for combining protocol version and message type in one byte.
const TYPE_SHIFT_AMOUNT = 5

/**
 * Compact Protocol type IDs used to keep type data within one nibble.
 * @readonly
 * @property {number}  STOP          - End of a set of fields.
 * @property {number}  BOOLEAN_TRUE  - Flag for Boolean field with true value (packed field and value).
 * @property {number}  BOOLEAN_FALSE - Flag for Boolean field with false value (packed field and value).
 * @property {number}  BYTE          - Signed 8 bit integer.
 * @property {number}  I16           - Signed 16 bit integer.
 * @property {number}  I32           - Signed 32 bit integer.
 * @property {number}  I64           - Signed 64 bit integer (2^53 max in JavaScript).
 * @property {number}  DOUBLE        - 64 bit IEEE 854 floating point.
 * @property {number}  BINARY        - Array of bytes (used for strings also).
 * @property {number}  LIST          - A collection type (unordered).
 * @property {number}  SET           - A collection type (unordered and without repeated values).
 * @property {number}  MAP           - A collection type (map/associative-array/dictionary).
 * @property {number}  STRUCT        - A multifield type.
 */
export enum CompactType {
    STOP = 0x00,
    BOOLEAN_TRUE = 0x01,
    BOOLEAN_FALSE = 0x02,
    BYTE = 0x03,
    I16 = 0x04,
    I32 = 0x05,
    I64 = 0x06,
    DOUBLE = 0x07,
    BINARY = 0x08,
    LIST = 0x09,
    SET = 0x0a,
    MAP = 0x0b,
    STRUCT = 0x0c,
}

/**
 * Array mapping Compact type IDs to standard Thrift type IDs.
 * @readonly
 */
const TTypeToCType: Array<CompactType> = [
    CompactType.STOP, // T_STOP
    0, // unused
    CompactType.BOOLEAN_TRUE, // T_BOOL
    CompactType.BYTE, // T_BYTE
    CompactType.DOUBLE, // T_DOUBLE
    0, // unused
    CompactType.I16, // T_I16
    0, // unused
    CompactType.I32, // T_I32
    0, // unused
    CompactType.I64, // T_I64
    CompactType.BINARY, // T_STRING
    CompactType.STRUCT, // T_STRUCT
    CompactType.MAP, // T_MAP
    CompactType.SET, // T_SET
    CompactType.LIST, // T_LIST
]

export class CompactProtocol extends TProtocol {
    private _lastField: Array<any>
    private _lastFieldId: number
    private _booleanField: any
    private _boolValue: any

    constructor(trans: TTransport, logger: LogFunction = defaultLogger) {
        super(trans, logger)
        this._lastField = []
        this._lastFieldId = 0
        this._booleanField = {
            name: null,
            hasBoolValue: false,
        }
        this._boolValue = {
            hasBoolValue: false,
            boolValue: false,
        }
    }

    public getCompactType(ttype: TType): CompactType {
        return TTypeToCType[ttype]
    }

    public getTType = function(type: CompactType): TType {
        switch (type) {
            case CompactType.STOP:
                return TType.STOP
            case CompactType.BOOLEAN_FALSE:
            case CompactType.BOOLEAN_TRUE:
                return TType.BOOL
            case CompactType.BYTE:
                return TType.BYTE
            case CompactType.I16:
                return TType.I16
            case CompactType.I32:
                return TType.I32
            case CompactType.I64:
                return TType.I64
            case CompactType.DOUBLE:
                return TType.DOUBLE
            case CompactType.BINARY:
                return TType.STRING
            case CompactType.LIST:
                return TType.LIST
            case CompactType.SET:
                return TType.SET
            case CompactType.MAP:
                return TType.MAP
            case CompactType.STRUCT:
                return TType.STRUCT
            default:
                throw new TProtocolException(
                    TProtocolExceptionType.INVALID_DATA,
                    `Unknown type: ${type}`,
                )
        }
    }

    public writeMessageBegin(
        name: string,
        type: MessageType,
        requestId: number,
    ): void {
        this.writeByte(PROTOCOL_ID)
        this.writeByte(
            (VERSION_N & VERSION_MASK) |
                ((type << TYPE_SHIFT_AMOUNT) & TYPE_MASK),
        )
        this.writeVarint32(requestId)
        this.writeString(name)

        // Record client seqid to find callback again
        if (this.requestId) {
<<<<<<< HEAD
          this.logger([ 'warn' ], `[CompactProtocol] requestId already set: ${name}`)

=======
            logger.warn(`RequestId already set: ${name}`)
>>>>>>> b0d2afc9
        } else {
            this.requestId = requestId
        }
    }

    public writeMessageEnd(): void {
        if (this.requestId !== null) {
            this.requestId = null
        } else {
            this.logger([ 'warn' ], '[CompactProtocol] no requestId to unset')
        }
    }

    public writeStructBegin(name: string): void {
        this._lastField.push(this._lastFieldId)
        this._lastFieldId = 0
    }

    public writeStructEnd(): void {
        this._lastFieldId = this._lastField.pop()
    }

    /**
     * Writes a struct field header
     * @param {string} name - The field name (not written with the compact protocol).
     * @param {number} type - The field data type (a normal Thrift field Type).
     * @param {number} id - The IDL field Id.
     */
    public writeFieldBegin(name: string, type: TType, id: number): void {
        if (type !== TType.BOOL) {
            return this.writeFieldBeginInternal(name, type, id, -1)
        } else {
            this._booleanField.name = name
            this._booleanField.fieldType = type
            this._booleanField.fieldId = id
        }
    }

    public writeFieldEnd(): void {}

    public writeFieldStop(): void {
        this.writeByte(CompactType.STOP)
    }

    public writeMapBegin(keyType: TType, valueType: TType, size: number): void {
        if (size === 0) {
            this.writeByte(0)
        } else {
            this.writeVarint32(size)
            this.writeByte(
                (this.getCompactType(keyType) << 4) |
                    this.getCompactType(valueType),
            )
        }
    }

    public writeMapEnd() {}

    public writeListBegin(elementType: TType, size: number): void {
        this.writeCollectionBegin(elementType, size)
    }

    public writeListEnd() {}

    public writeSetBegin(elementType: TType, size: number): void {
        this.writeCollectionBegin(elementType, size)
    }

    public writeSetEnd(): void {}

    public writeBool(bool: boolean): void {
        if (this._booleanField.name !== null) {
            // we haven't written the field header yet
            this.writeFieldBeginInternal(
                this._booleanField.name,
                this._booleanField.fieldType,
                this._booleanField.fieldId,
                bool ? CompactType.BOOLEAN_TRUE : CompactType.BOOLEAN_FALSE,
            )

            this._booleanField.name = null
        } else {
            // we're not part of a field, so just write the value
            this.writeByte(
                bool ? CompactType.BOOLEAN_TRUE : CompactType.BOOLEAN_FALSE,
            )
        }
    }

    public writeByte(byte: number): void {
        this.transport.write(Buffer.from([byte]))
    }

    public writeI16(i16: number): void {
        this.writeVarint32(this.i32ToZigzag(i16))
    }

    public writeI32(i32: number): void {
        this.writeVarint32(this.i32ToZigzag(i32))
    }

    public writeI64(i64: number): void {
        this.writeVarint64(this.i64ToZigzag(i64))
    }

    // Little-endian, unlike TBinaryProtocol
    public writeDouble(dub: number): void {
        const buff = Buffer.alloc(8)
        let m
        let e
        let c

        buff[7] = dub < 0 ? 0x80 : 0x00

        dub = Math.abs(dub)
        if (dub !== dub) {
            // NaN, use QNaN IEEE format
            m = 2251799813685248
            e = 2047
        } else if (dub === Infinity) {
            m = 0
            e = 2047
        } else {
            e = Math.floor(Math.log(dub) / Math.LN2)
            c = Math.pow(2, -e)
            if (dub * c < 1) {
                e--
                c *= 2
            }

            if (e + 1023 >= 2047) {
                // Overflow
                m = 0
                e = 2047
            } else if (e + 1023 >= 1) {
                // Normalized - term order matters, as Math.pow(2, 52-e) and v*Math.pow(2, 52) can overflow
                m = (dub * c - 1) * POW_52
                e += 1023
            } else {
                // Denormalized - also catches the '0' case, somewhat by chance
                m = dub * POW_1022 * POW_52
                e = 0
            }
        }

        buff[6] = (e << 4) & 0xf0
        buff[7] |= (e >> 4) & 0x7f

        buff[0] = m & 0xff
        m = Math.floor(m / POW_8)
        buff[1] = m & 0xff
        m = Math.floor(m / POW_8)
        buff[2] = m & 0xff
        m = Math.floor(m / POW_8)
        buff[3] = m & 0xff
        m >>= 8
        buff[4] = m & 0xff
        m >>= 8
        buff[5] = m & 0xff
        m >>= 8
        buff[6] |= m & 0x0f

        this.transport.write(buff)
    }

    public writeStringOrBinary(
        name: string,
        encoding: string,
        data: string | Buffer,
    ): void {
        if (typeof data === 'string') {
            this.writeVarint32(Buffer.byteLength(data, encoding))
            this.transport.write(Buffer.from(data, encoding))
        } else if (
            data instanceof Buffer ||
            Object.prototype.toString.call(data) === '[object Uint8Array]'
        ) {
            // Buffers in Node.js under Browserify may extend UInt8Array instead of
            // defining a new object. We detect them here so we can write them
            // correctly
            this.writeVarint32(data.length)
            this.transport.write(data)
        } else {
            throw new Error(
                `${name} called without a string/Buffer argument: ${data}`,
            )
        }
    }

    public writeString(data: string): void {
        this.writeStringOrBinary('writeString', 'utf8', data)
    }

    public writeBinary(data: string | Buffer): void {
        this.writeStringOrBinary('writeBinary', 'binary', data)
    }

    public readMessageBegin(): IThriftMessage {
        // Read protocol ID
        const protocolId: number = this.transport.readByte()
        if (protocolId !== PROTOCOL_ID) {
<<<<<<< HEAD
            throw new TProtocolException(TProtocolExceptionType.BAD_VERSION, `Bad protocol identifier ${protocolId}`)

        } else {
            // Read Version and Type
            const versionAndType: number = this.transport.readByte()
            const version: number = (versionAndType & VERSION_MASK)

            if (version !== VERSION_N) {
                throw new TProtocolException(TProtocolExceptionType.BAD_VERSION, `Bad protocol version ${version}`)
            }

            const messageType: number = ((versionAndType >> TYPE_SHIFT_AMOUNT) & TYPE_BITS)
=======
            throw new TProtocolException(
                TProtocolExceptionType.BAD_VERSION,
                `Bad protocol identifier ${protocolId}`,
            )
        }

        // Read Version and Type
        const versionAndType: number = this.transport.readByte()
        const version: number = versionAndType & VERSION_MASK

        if (version !== VERSION_N) {
            throw new TProtocolException(
                TProtocolExceptionType.BAD_VERSION,
                `Bad protocol version ${version}`,
            )
        }

        const messageType: number =
            (versionAndType >> TYPE_SHIFT_AMOUNT) & TYPE_BITS
>>>>>>> b0d2afc9

            // Read SeqId
            const requestId: number = this.readVarint32()

            // Read name
            const fieldName: string = this.readString()

            return {
                fieldName,
                messageType,
                requestId,
            }
        }
    }

    public readMessageEnd(): void {}

    public readStructBegin(): IThriftStruct {
        this._lastField.push(this._lastFieldId)
        this._lastFieldId = 0
        return { fieldName: '' }
    }

    public readStructEnd(): void {
        this._lastFieldId = this._lastField.pop()
    }

    public readFieldBegin(): IThriftField {
        let fieldId: number = 0
        const byte: number = this.transport.readByte()
        const type: number = byte & 0x0f

        if (type === CompactType.STOP) {
            return {
                fieldName: '',
                fieldType: TType.STOP,
                fieldId,
            }
<<<<<<< HEAD

        } else {
            // Mask off the 4 MSB of the type header to check for field id delta.
            const modifier: number = ((byte & 0x000000f0) >>> 4)
            if (modifier === 0) {
                // If not a delta read the field id.
                fieldId = this.readI16()
=======
        }

        // Mask off the 4 MSB of the type header to check for field id delta.
        const modifier: number = (byte & 0x000000f0) >>> 4
        if (modifier === 0) {
            // If not a delta read the field id.
            fieldId = this.readI16()
        } else {
            // Recover the field id from the delta
            fieldId = this._lastFieldId + modifier
        }
>>>>>>> b0d2afc9

            } else {
                // Recover the field id from the delta
                fieldId = (this._lastFieldId + modifier)
            }

<<<<<<< HEAD
            const fieldType: number = this.getTType(type)
=======
        // Boolean are encoded with the type
        if (
            type === CompactType.BOOLEAN_TRUE ||
            type === CompactType.BOOLEAN_FALSE
        ) {
            this._boolValue.hasBoolValue = true
            this._boolValue.boolValue =
                type === CompactType.BOOLEAN_TRUE ? true : false
        }
>>>>>>> b0d2afc9

            // Boolean are encoded with the type
            if (type === CompactType.BOOLEAN_TRUE || type === CompactType.BOOLEAN_FALSE) {
                this._boolValue.hasBoolValue = true
                this._boolValue.boolValue =
                (type === CompactType.BOOLEAN_TRUE ? true : false)
            }

            // Save the new field for the next delta computation.
            this._lastFieldId = fieldId

            return {
                fieldName: '',
                fieldType,
                fieldId,
            }
        }
    }

    public readFieldEnd() {}

    public readMapBegin(): IThriftMap {
        const size: number = this.readVarint32()
        if (size < 0) {
<<<<<<< HEAD
            throw new TProtocolException(TProtocolExceptionType.NEGATIVE_SIZE, `Negative map size`)
=======
            throw new TProtocolException(
                TProtocolExceptionType.NEGATIVE_SIZE,
                `Negative map size`,
            )
        }
>>>>>>> b0d2afc9

        } else {
            let kvType: number = 0
            if (size !== 0) {
                kvType = this.transport.readByte()
            }

            const keyType: number = this.getTType((kvType & 0xf0) >>> 4)
            const valueType: number = this.getTType(kvType & 0xf)

            return { keyType, valueType, size }
        }
    }

    public readMapEnd(): void {}

    public readListBegin(): IThriftList {
        const sizeType: number = this.transport.readByte()

        let size: number = (sizeType >>> 4) & 0x0000000f
        if (size === 15) {
            size = this.readVarint32()
        }

        if (size < 0) {
<<<<<<< HEAD
            throw new TProtocolException(TProtocolExceptionType.NEGATIVE_SIZE, `Negative list size`)
=======
            throw new TProtocolException(
                TProtocolExceptionType.NEGATIVE_SIZE,
                `Negative list size`,
            )
        }

        const elementType = this.getTType(sizeType & 0x0000000f)
>>>>>>> b0d2afc9

        } else {
            const elementType = this.getTType(sizeType & 0x0000000f)
            return { elementType, size }
        }
    }

    public readListEnd(): void {}

    public readSetBegin(): IThriftSet {
        return this.readListBegin()
    }

    public readSetEnd(): void {}

    public readBool(): boolean {
        let value: boolean = false
        if (this._boolValue.hasBoolValue === true) {
            value = this._boolValue.boolValue
            this._boolValue.hasBoolValue = false

        } else {
            const res: number = this.transport.readByte()
            // value = (res.value === CompactType.BOOLEAN_TRUE);
            value = res === CompactType.BOOLEAN_TRUE
        }

        return value
    }

    public readByte(): number {
        return this.transport.readByte()
    }

    public readI16(): number {
        return this.readI32()
    }

    public readI32(): number {
        return this.zigzagToI32(this.readVarint32())
    }

    public readI64(): Int64 {
        return this.zigzagToI64(this.readVarint64())
    }

    // Little-endian, unlike TBinaryProtocol
    public readDouble(): number {
        const buff: Buffer = this.transport.read(8)
        const off: number = 0

        const signed: number = buff[off + 7] & 0x80
        let e: number = (buff[off + 6] & 0xf0) >> 4
        e += (buff[off + 7] & 0x7f) << 4

        let m = buff[off]
        m += buff[off + 1] << 8
        m += buff[off + 2] << 16
        m += buff[off + 3] * POW_24
        m += buff[off + 4] * POW_32
        m += buff[off + 5] * POW_40
        m += (buff[off + 6] & 0x0f) * POW_48

        switch (e) {
            case 0:
                e = -1022
                break
            case 2047:
                return m ? NaN : signed ? -Infinity : Infinity
            default:
                m += POW_52
                e -= 1023
        }

        if (signed) {
            m *= -1
        }

        return m * Math.pow(2, e - 52)
    }

    public readBinary(): Buffer {
        const size: number = this.readVarint32()
        if (size === 0) {
            return Buffer.alloc(0)
        }

        if (size < 0) {
<<<<<<< HEAD
            throw new TProtocolException(TProtocolExceptionType.NEGATIVE_SIZE, `Negative binary size`)
        } else {
            return this.transport.read(size)
=======
            throw new TProtocolException(
                TProtocolExceptionType.NEGATIVE_SIZE,
                `Negative binary size`,
            )
>>>>>>> b0d2afc9
        }
    }

    public readString(): string {
        const size: number = this.readVarint32()

        // Catch empty string case
        if (size === 0) {
            return ''

<<<<<<< HEAD
        } else {
            // Catch error cases
            if (size < 0) {
                throw new TProtocolException(TProtocolExceptionType.NEGATIVE_SIZE, `Negative string size`)
            }
=======
        // Catch error cases
        if (size < 0) {
            throw new TProtocolException(
                TProtocolExceptionType.NEGATIVE_SIZE,
                `Negative string size`,
            )
        }
>>>>>>> b0d2afc9

            return this.transport.readString(size)
        }
    }

    public skip(type: TType): void {
        switch (type) {
            case TType.STOP:
                return
            case TType.BOOL:
                this.readBool()
                break
            case TType.BYTE:
                this.readByte()
                break
            case TType.I16:
                this.readI16()
                break
            case TType.I32:
                this.readI32()
                break
            case TType.I64:
                this.readI64()
                break
            case TType.DOUBLE:
                this.readDouble()
                break
            case TType.STRING:
                this.readString()
                break
            case TType.STRUCT:
                this.readStructBegin()
                while (true) {
                    const fieldBegin: IThriftField = this.readFieldBegin()
                    if (fieldBegin.fieldType === TType.STOP) {
                        break
                    }
                    this.skip(fieldBegin.fieldType)
                    this.readFieldEnd()
                }
                this.readStructEnd()
                break
            case TType.MAP:
                const mapBegin: IThriftMap = this.readMapBegin()
                for (let i = 0; i < mapBegin.size; ++i) {
                    this.skip(mapBegin.keyType)
                    this.skip(mapBegin.valueType)
                }
                this.readMapEnd()
                break
            case TType.SET:
                const setBegin: IThriftSet = this.readSetBegin()
                for (let i2 = 0; i2 < setBegin.size; ++i2) {
                    this.skip(setBegin.elementType)
                }
                this.readSetEnd()
                break
            case TType.LIST:
                const listBegin: IThriftList = this.readListBegin()
                for (let i3 = 0; i3 < listBegin.size; ++i3) {
                    this.skip(listBegin.elementType)
                }
                this.readListEnd()
                break
            default:
                throw new Error('Invalid type: ' + type)
        }
    }

    /**
     * Send any buffered bytes to the end point.
     */
    public flush(): Buffer {
        return this.transport.flush()
    }

    /**
     * Convert from zigzag int to int.
     */
    private zigzagToI32(i32: number): number {
        return (i32 >>> 1) ^ (-1 * (i32 & 1))
    }

    /**
     * Convert from zigzag long to long.
     */
    private zigzagToI64(i64: Int64): Int64 {
        let hi = i64.buffer.readUInt32BE(0, true)
        let lo = i64.buffer.readUInt32BE(4, true)

        const neg = new Int64(hi & 0, lo & 1)
        neg._2scomp()
        const hiNeg = neg.buffer.readUInt32BE(0, true)
        const loNeg = neg.buffer.readUInt32BE(4, true)

        const hiLo = hi << 31
        hi = (hi >>> 1) ^ hiNeg
        lo = ((lo >>> 1) | hiLo) ^ loNeg
        return new Int64(hi, lo)
    }

    /**
     * Read an i32 from the wire as a varint. The MSB of each byte is set
     * if there is another byte to follow. This can read up to 5 bytes.
     */
    private readVarint32(): number {
        return this.readVarint64().toNumber()
    }

    /**
     * Read an i64 from the wire as a proper varint. The MSB of each byte is set
     * if there is another byte to follow. This can read up to 10 bytes.
     */
    private readVarint64(): Int64 {
        let rsize: number = 0
        let lo: number = 0
        let hi: number = 0
        let shift: number = 0

        while (true) {
            const b: number = this.transport.readByte()
            rsize++

            if (shift <= 25) {
                lo = lo | ((b & 0x7f) << shift)
            } else if (25 < shift && shift < 32) {
                lo = lo | ((b & 0x7f) << shift)
                hi = hi | ((b & 0x7f) >>> (32 - shift))
            } else {
                hi = hi | ((b & 0x7f) << (shift - 32))
            }

            shift += 7

            if (!(b & 0x80)) {
                break
            }

            if (rsize >= 10) {
                throw new TProtocolException(
                    TProtocolExceptionType.INVALID_DATA,
                    `Variable-length int over 10 bytes.`,
                )
            }
        }

        return new Int64(hi, lo)
    }

    private writeFieldBeginInternal(
        name: string,
        fieldType: TType,
        fieldId: number,
        typeOverride: number,
    ): void {
        // If there's a type override, use that.
        const typeToWrite =
            typeOverride === -1 ? this.getCompactType(fieldType) : typeOverride

        // Check if we can delta encode the field id
        if (fieldId > this._lastFieldId && fieldId - this._lastFieldId <= 15) {
            // Include the type delta with the field ID
            this.writeByte(((fieldId - this._lastFieldId) << 4) | typeToWrite)
        } else {
            // Write separate type and ID values
            this.writeByte(typeToWrite)
            this.writeI16(fieldId)
        }
        this._lastFieldId = fieldId
    }

    private writeCollectionBegin(elementType: TType, size: number): void {
        if (size <= 14) {
            // Combine size and type in one byte if possible
            this.writeByte((size << 4) | this.getCompactType(elementType))
        } else {
            this.writeByte(0xf0 | this.getCompactType(elementType))
            this.writeVarint32(size)
        }
    }

    /**
     * Write an i32 as a varint. Results in 1-5 bytes on the wire.
     */
    private writeVarint32(i32: number): void {
        const buf: Buffer = Buffer.alloc(5)
        let wsize: number = 0
        while (true) {
            if ((i32 & ~0x7f) === 0) {
                buf[wsize++] = i32
                break
            } else {
                buf[wsize++] = (i32 & 0x7f) | 0x80
                i32 = i32 >>> 7
            }
        }

        const wbuf: Buffer = Buffer.alloc(wsize)
        buf.copy(wbuf, 0, 0, wsize)
        this.transport.write(wbuf)
    }

    /**
     * Write an i64 as a varint. Results in 1-10 bytes on the wire.
     * N.B. node-int64 is always big endian
     */
    private writeVarint64(i64: number | Int64): void {
        if (typeof i64 === 'number') {
            i64 = new Int64(i64)
        }

        if (!(i64 instanceof Int64)) {
<<<<<<< HEAD
            throw new TProtocolException(TProtocolExceptionType.INVALID_DATA, `Expected Int64 or Number, found: ${i64}`)

        } else {
            const buf: Buffer = new Buffer(10)
            let wsize: number = 0
            let hi: number = i64.buffer.readUInt32BE(0, true)
            let lo: number = i64.buffer.readUInt32BE(4, true)
            let mask: number = 0

            while (true) {
                if (((lo & ~0x7F) === 0) && (hi === 0)) {
                    buf[wsize++] = lo
                    break

                } else {
                    buf[wsize++] = ((lo & 0x7F) | 0x80)
                    mask = hi << 25
                    lo = lo >>> 7
                    hi = hi >>> 7
                    lo = lo | mask
                }
=======
            throw new TProtocolException(
                TProtocolExceptionType.INVALID_DATA,
                `Expected Int64 or Number, found: ${i64}`,
            )
        }

        const buf: Buffer = Buffer.alloc(10)
        let wsize: number = 0
        let hi: number = i64.buffer.readUInt32BE(0, true)
        let lo: number = i64.buffer.readUInt32BE(4, true)
        let mask: number = 0

        while (true) {
            if ((lo & ~0x7f) === 0 && hi === 0) {
                buf[wsize++] = lo
                break
            } else {
                buf[wsize++] = (lo & 0x7f) | 0x80
                mask = hi << 25
                lo = lo >>> 7
                hi = hi >>> 7
                lo = lo | mask
>>>>>>> b0d2afc9
            }

            const wbuf = Buffer.alloc(wsize)
            buf.copy(wbuf, 0, 0, wsize)
            this.transport.write(wbuf)
        }
    }

    /**
     * Convert l into a zigzag long. This allows negative numbers to be
     * represented compactly as a varint.
     */
    private i64ToZigzag(i64: number | Int64): Int64 {
        if (typeof i64 === 'string') {
            i64 = new Int64(parseInt(i64, 10))
        } else if (typeof i64 === 'number') {
            i64 = new Int64(i64)
        }

        if (!(i64 instanceof Int64)) {
<<<<<<< HEAD
            throw new TProtocolException(TProtocolExceptionType.INVALID_DATA, `Expected Int64 or Number, found: ${i64}`)
=======
            throw new TProtocolException(
                TProtocolExceptionType.INVALID_DATA,
                `Expected Int64 or Number, found: ${i64}`,
            )
        }
>>>>>>> b0d2afc9

        } else {
            let hi: number = i64.buffer.readUInt32BE(0, true)
            let lo: number = i64.buffer.readUInt32BE(4, true)
            const sign: number = hi >>> 31

<<<<<<< HEAD
            hi = ((hi << 1) | (lo >>> 31)) ^ ((!!sign) ? 0xFFFFFFFF : 0)
            lo = (lo << 1) ^ ((!!sign) ? 0xFFFFFFFF : 0)
=======
        hi = ((hi << 1) | (lo >>> 31)) ^ (!!sign ? 0xffffffff : 0)
        lo = (lo << 1) ^ (!!sign ? 0xffffffff : 0)
>>>>>>> b0d2afc9

            return new Int64(hi, lo)
        }
    }

    /**
     * Convert n into a zigzag int. This allows negative numbers to be
     * represented compactly as a varint.
     */
    private i32ToZigzag(i32: number): number {
        return (i32 << 1) ^ (i32 & 0x80000000 ? 0xffffffff : 0)
    }
}<|MERGE_RESOLUTION|>--- conflicted
+++ resolved
@@ -180,12 +180,8 @@
 
         // Record client seqid to find callback again
         if (this.requestId) {
-<<<<<<< HEAD
           this.logger([ 'warn' ], `[CompactProtocol] requestId already set: ${name}`)
 
-=======
-            logger.warn(`RequestId already set: ${name}`)
->>>>>>> b0d2afc9
         } else {
             this.requestId = requestId
         }
@@ -387,7 +383,6 @@
         // Read protocol ID
         const protocolId: number = this.transport.readByte()
         if (protocolId !== PROTOCOL_ID) {
-<<<<<<< HEAD
             throw new TProtocolException(TProtocolExceptionType.BAD_VERSION, `Bad protocol identifier ${protocolId}`)
 
         } else {
@@ -400,27 +395,6 @@
             }
 
             const messageType: number = ((versionAndType >> TYPE_SHIFT_AMOUNT) & TYPE_BITS)
-=======
-            throw new TProtocolException(
-                TProtocolExceptionType.BAD_VERSION,
-                `Bad protocol identifier ${protocolId}`,
-            )
-        }
-
-        // Read Version and Type
-        const versionAndType: number = this.transport.readByte()
-        const version: number = versionAndType & VERSION_MASK
-
-        if (version !== VERSION_N) {
-            throw new TProtocolException(
-                TProtocolExceptionType.BAD_VERSION,
-                `Bad protocol version ${version}`,
-            )
-        }
-
-        const messageType: number =
-            (versionAndType >> TYPE_SHIFT_AMOUNT) & TYPE_BITS
->>>>>>> b0d2afc9
 
             // Read SeqId
             const requestId: number = this.readVarint32()
@@ -459,7 +433,6 @@
                 fieldType: TType.STOP,
                 fieldId,
             }
-<<<<<<< HEAD
 
         } else {
             // Mask off the 4 MSB of the type header to check for field id delta.
@@ -467,38 +440,13 @@
             if (modifier === 0) {
                 // If not a delta read the field id.
                 fieldId = this.readI16()
-=======
-        }
-
-        // Mask off the 4 MSB of the type header to check for field id delta.
-        const modifier: number = (byte & 0x000000f0) >>> 4
-        if (modifier === 0) {
-            // If not a delta read the field id.
-            fieldId = this.readI16()
-        } else {
-            // Recover the field id from the delta
-            fieldId = this._lastFieldId + modifier
-        }
->>>>>>> b0d2afc9
 
             } else {
                 // Recover the field id from the delta
                 fieldId = (this._lastFieldId + modifier)
             }
 
-<<<<<<< HEAD
             const fieldType: number = this.getTType(type)
-=======
-        // Boolean are encoded with the type
-        if (
-            type === CompactType.BOOLEAN_TRUE ||
-            type === CompactType.BOOLEAN_FALSE
-        ) {
-            this._boolValue.hasBoolValue = true
-            this._boolValue.boolValue =
-                type === CompactType.BOOLEAN_TRUE ? true : false
-        }
->>>>>>> b0d2afc9
 
             // Boolean are encoded with the type
             if (type === CompactType.BOOLEAN_TRUE || type === CompactType.BOOLEAN_FALSE) {
@@ -523,15 +471,7 @@
     public readMapBegin(): IThriftMap {
         const size: number = this.readVarint32()
         if (size < 0) {
-<<<<<<< HEAD
             throw new TProtocolException(TProtocolExceptionType.NEGATIVE_SIZE, `Negative map size`)
-=======
-            throw new TProtocolException(
-                TProtocolExceptionType.NEGATIVE_SIZE,
-                `Negative map size`,
-            )
-        }
->>>>>>> b0d2afc9
 
         } else {
             let kvType: number = 0
@@ -557,17 +497,7 @@
         }
 
         if (size < 0) {
-<<<<<<< HEAD
             throw new TProtocolException(TProtocolExceptionType.NEGATIVE_SIZE, `Negative list size`)
-=======
-            throw new TProtocolException(
-                TProtocolExceptionType.NEGATIVE_SIZE,
-                `Negative list size`,
-            )
-        }
-
-        const elementType = this.getTType(sizeType & 0x0000000f)
->>>>>>> b0d2afc9
 
         } else {
             const elementType = this.getTType(sizeType & 0x0000000f)
@@ -656,16 +586,9 @@
         }
 
         if (size < 0) {
-<<<<<<< HEAD
             throw new TProtocolException(TProtocolExceptionType.NEGATIVE_SIZE, `Negative binary size`)
         } else {
             return this.transport.read(size)
-=======
-            throw new TProtocolException(
-                TProtocolExceptionType.NEGATIVE_SIZE,
-                `Negative binary size`,
-            )
->>>>>>> b0d2afc9
         }
     }
 
@@ -676,21 +599,11 @@
         if (size === 0) {
             return ''
 
-<<<<<<< HEAD
         } else {
             // Catch error cases
             if (size < 0) {
                 throw new TProtocolException(TProtocolExceptionType.NEGATIVE_SIZE, `Negative string size`)
             }
-=======
-        // Catch error cases
-        if (size < 0) {
-            throw new TProtocolException(
-                TProtocolExceptionType.NEGATIVE_SIZE,
-                `Negative string size`,
-            )
-        }
->>>>>>> b0d2afc9
 
             return this.transport.readString(size)
         }
@@ -903,7 +816,6 @@
         }
 
         if (!(i64 instanceof Int64)) {
-<<<<<<< HEAD
             throw new TProtocolException(TProtocolExceptionType.INVALID_DATA, `Expected Int64 or Number, found: ${i64}`)
 
         } else {
@@ -925,30 +837,6 @@
                     hi = hi >>> 7
                     lo = lo | mask
                 }
-=======
-            throw new TProtocolException(
-                TProtocolExceptionType.INVALID_DATA,
-                `Expected Int64 or Number, found: ${i64}`,
-            )
-        }
-
-        const buf: Buffer = Buffer.alloc(10)
-        let wsize: number = 0
-        let hi: number = i64.buffer.readUInt32BE(0, true)
-        let lo: number = i64.buffer.readUInt32BE(4, true)
-        let mask: number = 0
-
-        while (true) {
-            if ((lo & ~0x7f) === 0 && hi === 0) {
-                buf[wsize++] = lo
-                break
-            } else {
-                buf[wsize++] = (lo & 0x7f) | 0x80
-                mask = hi << 25
-                lo = lo >>> 7
-                hi = hi >>> 7
-                lo = lo | mask
->>>>>>> b0d2afc9
             }
 
             const wbuf = Buffer.alloc(wsize)
@@ -969,28 +857,15 @@
         }
 
         if (!(i64 instanceof Int64)) {
-<<<<<<< HEAD
             throw new TProtocolException(TProtocolExceptionType.INVALID_DATA, `Expected Int64 or Number, found: ${i64}`)
-=======
-            throw new TProtocolException(
-                TProtocolExceptionType.INVALID_DATA,
-                `Expected Int64 or Number, found: ${i64}`,
-            )
-        }
->>>>>>> b0d2afc9
 
         } else {
             let hi: number = i64.buffer.readUInt32BE(0, true)
             let lo: number = i64.buffer.readUInt32BE(4, true)
             const sign: number = hi >>> 31
 
-<<<<<<< HEAD
             hi = ((hi << 1) | (lo >>> 31)) ^ ((!!sign) ? 0xFFFFFFFF : 0)
             lo = (lo << 1) ^ ((!!sign) ? 0xFFFFFFFF : 0)
-=======
-        hi = ((hi << 1) | (lo >>> 31)) ^ (!!sign ? 0xffffffff : 0)
-        lo = (lo << 1) ^ (!!sign ? 0xffffffff : 0)
->>>>>>> b0d2afc9
 
             return new Int64(hi, lo)
         }
