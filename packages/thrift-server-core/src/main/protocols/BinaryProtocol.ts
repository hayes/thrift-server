--- conflicted
+++ resolved
@@ -49,12 +49,8 @@
         this.writeI32(requestId)
 
         if (this.requestId) {
-<<<<<<< HEAD
             this.logger([ 'warn' ], `[BinaryProtocol] requestId already set: ${name}`)
 
-=======
-            logger.warn(`RequestId already set: ${name}`)
->>>>>>> b0d2afc9
         } else {
             this.requestId = requestId
         }
@@ -264,20 +260,10 @@
         const len: number = this.readI32()
         if (len === 0) {
             return Buffer.alloc(0)
-<<<<<<< HEAD
         } else if (len < 0) {
             throw new TProtocolException(TProtocolExceptionType.NEGATIVE_SIZE, 'Negative binary size')
         } else {
             return this.transport.read(len)
-=======
-        }
-
-        if (len < 0) {
-            throw new TProtocolException(
-                TProtocolExceptionType.NEGATIVE_SIZE,
-                'Negative binary size',
-            )
->>>>>>> b0d2afc9
         }
     }
 
