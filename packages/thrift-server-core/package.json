--- conflicted
+++ resolved
@@ -1,10 +1,6 @@
 {
   "name": "@creditkarma/thrift-server-core",
-<<<<<<< HEAD
   "version": "0.10.0-alpha.2",
-=======
-  "version": "0.9.3",
->>>>>>> 1429bedc
   "description": "Thrift core library in TypeScript",
   "main": "dist/main/index.js",
   "types": "dist/main/index.d.ts",
