--- conflicted
+++ resolved
@@ -32,20 +32,7 @@
     protocol = 'binary',
     tracerConfig = {},
 }: IZipkinOptions): express.RequestHandler {
-<<<<<<< HEAD
     const tracer: Tracer = getTracerForService(localServiceName, tracerConfig)
-=======
-    const tracer: Tracer = getTracerForService(localServiceName, {
-        debug,
-        endpoint,
-        sampleRate,
-        httpInterval,
-        httpTimeout,
-        headers,
-        zipkinVersion,
-        eventLoggers,
-    })
->>>>>>> b0d2afc9
     const instrumentation = new Instrumentation.HttpServer({ tracer, port })
 
     return (
@@ -74,16 +61,11 @@
                 }
             }
 
-            const traceId: TraceId = (instrumentation.recordRequest(
+            const traceId: TraceId = instrumentation.recordRequest(
                 requestMethod || request.method,
                 formatRequestUrl(request),
-<<<<<<< HEAD
                 (readHeader as any),
             )
-=======
-                readHeader as any,
-            ) as any) as TraceId // Nasty but this method is incorrectly typed
->>>>>>> b0d2afc9
 
             const traceHeaders: IRequestHeaders = headersForTraceId(traceId)
 
