import {
    deepMerge,
    formatUrl,
    getProtocol,
    getTracerForService,
    getTransport,
    headersForTraceId,
    IRequestHeaders,
    IZipkinOptions,
    normalizeHeaders,
    readThriftMethod,
} from '@creditkarma/thrift-server-core'

import * as Hapi from 'hapi'
import * as url from 'url'
import { Instrumentation, option, TraceId } from 'zipkin'

import * as Boom from 'boom'
import { ThriftHapiPlugin } from '../types'

const pkg: any = require('../../../package.json')

function isBoom(obj: any): obj is Boom {
    return obj.isBoom
}

function readStatusCode({ response }: Hapi.Request): number {
    if (response !== null) {
        if (isBoom(response) && response.output !== undefined) {
            return response.output.statusCode
        } else if (!isBoom(response)) {
            return response.statusCode
        } else {
            return 500
        }
    } else {
        return 500
    }
}

export function ZipkinTracingHapi({
    localServiceName,
    port = 0,
    transport = 'buffered',
    protocol = 'binary',
    tracerConfig = {},
}: IZipkinOptions): ThriftHapiPlugin {
    return {
        name: 'hapi-zipkin-plugin',
        version: pkg.version,
        async register(server: Hapi.Server, nothing: void): Promise<void> {
<<<<<<< HEAD
            const tracer = getTracerForService(localServiceName, tracerConfig)
            const instrumentation = new Instrumentation.HttpServer({ tracer, port })
=======
            const tracer = getTracerForService(localServiceName, {
                debug,
                endpoint,
                sampleRate,
                headers,
                httpInterval,
                httpTimeout,
                zipkinVersion,
                eventLoggers,
            })
            const instrumentation = new Instrumentation.HttpServer({
                tracer,
                port,
            })
>>>>>>> b0d2afc9

            server.ext('onPreHandler', (request, reply) => {
                const requestMethod: string = readThriftMethod(
                    request.payload as Buffer,
                    getTransport(transport),
                    getProtocol(protocol),
                )

                const normalHeaders: IRequestHeaders = normalizeHeaders(request.headers)

                return tracer.scoped(() => {
                    const traceId: TraceId = (instrumentation.recordRequest(
                        requestMethod || request.method,
                        formatUrl(url.format(request.url)),
                        (header: string): option.IOption<any> => {
                            const val = normalHeaders[header.toLowerCase()]
                            if (val !== null && val !== undefined) {
                                return new option.Some(val)
                            } else {
                                return option.None
                            }
                        },
                    ) as any) as TraceId // Nasty but this method is incorrectly typed

                    const traceHeaders: IRequestHeaders = headersForTraceId(
                        traceId,
                    )

                    const updatedHeaders: IRequestHeaders = deepMerge(
                        normalHeaders,
                        traceHeaders,
                    )
                    ;(request as any).headers = updatedHeaders
                    ;(request.plugins as any).zipkin = { traceId }

                    return reply.continue
                })
            })

            server.ext(
                'onPreResponse',
                (request: Hapi.Request, reply: Hapi.ResponseToolkit) => {
                    const statusCode = readStatusCode(request)
                    const traceId: any = (request.plugins as any).zipkin.traceId

                    tracer.scoped(() => {
                        instrumentation.recordResponse(traceId, `${statusCode}`)
                    })

                    return reply.continue
                },
            )
        },
    }
}<|MERGE_RESOLUTION|>--- conflicted
+++ resolved
@@ -49,25 +49,8 @@
         name: 'hapi-zipkin-plugin',
         version: pkg.version,
         async register(server: Hapi.Server, nothing: void): Promise<void> {
-<<<<<<< HEAD
             const tracer = getTracerForService(localServiceName, tracerConfig)
             const instrumentation = new Instrumentation.HttpServer({ tracer, port })
-=======
-            const tracer = getTracerForService(localServiceName, {
-                debug,
-                endpoint,
-                sampleRate,
-                headers,
-                httpInterval,
-                httpTimeout,
-                zipkinVersion,
-                eventLoggers,
-            })
-            const instrumentation = new Instrumentation.HttpServer({
-                tracer,
-                port,
-            })
->>>>>>> b0d2afc9
 
             server.ext('onPreHandler', (request, reply) => {
                 const requestMethod: string = readThriftMethod(
