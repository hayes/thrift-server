--- conflicted
+++ resolved
@@ -13,13 +13,8 @@
 
 export interface IHapiPluginOptions<TProcessor extends IThriftProcessor<Hapi.Request>> {
     path?: string
-<<<<<<< HEAD
-    auth?: false | string | Hapi.AuthOptions
+    auth?: false | string | Hapi.RouteOptionsAccess
     thriftOptions: IHapiServerOptions<TProcessor>
-=======
-    auth?: false | string | Hapi.RouteOptionsAccess
-    thriftOptions: IThriftServerOptions<TProcessor>
->>>>>>> ecff4fae
 }
 
 export interface ICreateHapiServerOptions<TProcessor extends IThriftProcessor<Hapi.Request>>
