--- conflicted
+++ resolved
@@ -1,10 +1,6 @@
 {
   "name": "@creditkarma/thrift-server-hapi",
-<<<<<<< HEAD
-  "version": "0.8.3-alpha.4",
-=======
   "version": "0.9.0-alpha.2",
->>>>>>> ecff4fae
   "description": "A Hapi server plugin for the Apache Thrift protocol",
   "main": "dist/main/index.js",
   "types": "dist/main/index.d.ts",
@@ -41,29 +37,16 @@
     "url": "https://github.com/creditkarma/thrift-server/tree/master/packages/thrift-server-hapi"
   },
   "peerDependencies": {
-<<<<<<< HEAD
-    "@creditkarma/thrift-server-core": "0.8.x",
-    "@creditkarma/thrift-typescript": "^2.1.0-2",
-=======
     "@creditkarma/thrift-server-core": "0.9.x",
->>>>>>> ecff4fae
     "@types/hapi": "^16.1.10",
     "hapi": "^17.5.3"
   },
   "devDependencies": {
-<<<<<<< HEAD
-    "@creditkarma/thrift-client": "^0.8.3-alpha.4",
-    "@creditkarma/thrift-server-core": "^0.8.3-alpha.4",
-    "@creditkarma/thrift-typescript": "^2.1.0-2",
-    "@types/code": "^4.0.3",
-    "@types/hapi": "^16.1.10",
-=======
     "@creditkarma/thrift-client": "^0.9.0-alpha.2",
     "@creditkarma/thrift-server-core": "^0.9.0-alpha.2",
     "@creditkarma/thrift-typescript": "^2.0.7",
     "@types/code": "^4.0.4",
     "@types/hapi": "^17.0.18",
->>>>>>> ecff4fae
     "@types/lab": "^11.1.0",
     "@types/node": "^8.0.31",
     "@types/request": "^2.47.1",
