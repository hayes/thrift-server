--- conflicted
+++ resolved
@@ -1,10 +1,6 @@
 {
   "name": "@creditkarma/thrift-server-hapi",
-<<<<<<< HEAD
   "version": "0.10.0-alpha.2",
-=======
-  "version": "0.9.2",
->>>>>>> 704dc268
   "description": "A Hapi server plugin for the Apache Thrift protocol",
   "main": "dist/main/index.js",
   "types": "dist/main/index.d.ts",
@@ -40,11 +36,7 @@
     "hapi": ">=17.0.0 <18.0.0"
   },
   "devDependencies": {
-<<<<<<< HEAD
     "@creditkarma/thrift-server-core": "^0.10.0-alpha.2",
-=======
-    "@creditkarma/thrift-server-core": "^0.9.2",
->>>>>>> 704dc268
     "@creditkarma/thrift-typescript": "^3.0.0",
     "@types/hapi": "^17.0.19",
     "@types/node": "^8.0.31",
