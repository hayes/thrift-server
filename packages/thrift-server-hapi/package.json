--- conflicted
+++ resolved
@@ -1,10 +1,6 @@
 {
   "name": "@creditkarma/thrift-server-hapi",
-<<<<<<< HEAD
   "version": "0.7.0-3",
-=======
-  "version": "0.6.18",
->>>>>>> 3b1a1de6
   "description": "A Hapi server plugin for the Apache Thrift protocol",
   "main": "dist/main/index.js",
   "types": "dist/main/index.d.ts",
@@ -46,15 +42,9 @@
     "hapi": "^16.6.2"
   },
   "devDependencies": {
-<<<<<<< HEAD
     "@creditkarma/thrift-client": "^0.7.0-3",
     "@creditkarma/thrift-server-core": "^0.7.0-3",
-    "@creditkarma/thrift-typescript": "2.0.0-11",
-=======
-    "@creditkarma/thrift-client": "^0.6.18",
-    "@creditkarma/thrift-server-core": "^0.6.18",
-    "@creditkarma/thrift-typescript": "~1.1.7",
->>>>>>> 3b1a1de6
+    "@creditkarma/thrift-typescript": "2.0.0-13",
     "@types/code": "^4.0.3",
     "@types/hapi": "^16.1.10",
     "@types/lab": "^11.1.0",
