import * as express from 'express'

import { createThriftServer } from '@creditkarma/thrift-server-express'

import { Int64 } from '@creditkarma/thrift-server-core'

import {
    createHttpClient,
    IRequest,
    ZipkinClientFilter,
} from '@creditkarma/thrift-client'

import { IMappedStruct, ISharedStruct, ISharedUnion } from './generated/shared'

import {
    Calculator,
    IChoice,
    ICommonStruct,
    Operation,
    Work,
} from './generated/calculator-service'

import { AddService } from './generated/add-service'

import { ADD_SERVER_CONFIG, EXPRESS_CALC_SERVER_CONFIG } from './config'

export function createServer(sampleRate: number = 0): express.Application {
    // Create thrift client
    const addServiceClient: AddService.Client<IRequest> = createHttpClient(
        AddService.Client,
        {
            hostName: ADD_SERVER_CONFIG.hostName,
            port: ADD_SERVER_CONFIG.port,
<<<<<<< HEAD
            register: (
                (sampleRate > 0) ?
                    [
                        ZipkinClientFilter({
                            localServiceName: 'calculator-service',
                            remoteServiceName: 'add-service',
                            tracerConfig: {
                                endpoint: process.env.ZIPKIN_ENDPOINT,
                                zipkinVersion: process.env.ZIPKIN_VERSION === 'v2' ? 'v2' : 'v1',
                                httpInterval: 0,
                            },
                        }),
                    ] :
                    []
            ),
        })
=======
            register:
                sampleRate > 0
                    ? [
                          ZipkinClientFilter({
                              localServiceName: 'calculator-service',
                              remoteServiceName: 'add-service',
                              endpoint: process.env.ZIPKIN_ENDPOINT,
                              zipkinVersion:
                                  process.env.ZIPKIN_VERSION === 'v2'
                                      ? 'v2'
                                      : 'v1',
                              httpInterval: 0,
                          }),
                      ]
                    : [],
        },
    )
>>>>>>> b0d2afc9

    const serviceHandlers: Calculator.IHandler<express.Request> = {
        ping(): void {
            return
        },
        add(a: number, b: number, context: express.Request): Promise<number> {
            return addServiceClient.add(a, b, { headers: context.headers })
        },
        addInt64(a: Int64, b: Int64, context: express.Request): Promise<Int64> {
            return addServiceClient.addInt64(a, b, context)
        },
        addWithContext(a: number, b: number, context: express.Request): number {
            if (
                context !== undefined &&
                context.headers['x-fake-token'] === 'fake-token'
            ) {
                return a + b
            } else {
                throw new Error('Unauthorized')
            }
        },
        calculate(
            logId: number,
            work: Work,
            context: express.Request,
        ): number | Promise<number> {
            switch (work.op) {
                case Operation.ADD:
                    return addServiceClient.add(work.num1, work.num2, {
                        headers: context.headers,
                    })
                case Operation.SUBTRACT:
                    return work.num1 - work.num2
                case Operation.DIVIDE:
                    return work.num1 / work.num2
                case Operation.MULTIPLY:
                    return work.num1 * work.num2
            }
        },
        zip(): void {
            return
        },
        getStruct(): ISharedStruct {
            return {
                code: {
                    status: new Int64(0),
                },
                value: 'test',
            }
        },
        getUnion(index: number): ISharedUnion {
            if (index === 1) {
                return { option1: 'foo' }
            } else {
                return { option2: 'bar' }
            }
        },
        getMappedStruct(index: number): IMappedStruct {
            const map = new Map()
            map.set('one', {
                code: {
                    status: 5,
                },
                value: 'test',
            })

            return {
                data: map,
            }
        },
        echoBinary(word: Buffer): string {
            return word.toString('utf-8')
        },
        echoString(word: string): string {
            return word
        },
        checkName(choice: IChoice): string {
            if (choice.firstName !== undefined) {
                return `FirstName: ${choice.firstName.name}`
            } else if (choice.lastName !== undefined) {
                return `LastName: ${choice.lastName.name}`
            } else {
                throw new Error(`Unknown choice`)
            }
        },
        checkOptional(type?: string): string {
            if (type === undefined) {
                return 'undefined'
            } else {
                return type
            }
        },
        mapOneList(list: Array<number>): Array<number> {
            return list.map((next: number) => next + 1)
        },
        mapValues(map: Map<string, number>): Array<number> {
            return Array.from(map.values())
        },
        listToMap(list: Array<Array<string>>): Map<string, string> {
            return list.reduce(
                (acc: Map<string, string>, next: Array<string>) => {
                    acc.set(next[0], next[1])
                    return acc
                },
                new Map(),
            )
        },
        fetchThing(): ICommonStruct {
            return {
                code: {
                    status: new Int64(0),
                },
                value: 'test',
            }
        },
    }

    const app: express.Application = createThriftServer({
        path: EXPRESS_CALC_SERVER_CONFIG.path,
        thriftOptions: {
            serviceName: 'calculator-service',
            handler: new Calculator.Processor(serviceHandlers),
        },
    })

    app.get('/control', (req: express.Request, res: express.Response) => {
        res.send('PASS')
    })

    return app
}<|MERGE_RESOLUTION|>--- conflicted
+++ resolved
@@ -31,7 +31,6 @@
         {
             hostName: ADD_SERVER_CONFIG.hostName,
             port: ADD_SERVER_CONFIG.port,
-<<<<<<< HEAD
             register: (
                 (sampleRate > 0) ?
                     [
@@ -48,25 +47,6 @@
                     []
             ),
         })
-=======
-            register:
-                sampleRate > 0
-                    ? [
-                          ZipkinClientFilter({
-                              localServiceName: 'calculator-service',
-                              remoteServiceName: 'add-service',
-                              endpoint: process.env.ZIPKIN_ENDPOINT,
-                              zipkinVersion:
-                                  process.env.ZIPKIN_VERSION === 'v2'
-                                      ? 'v2'
-                                      : 'v1',
-                              httpInterval: 0,
-                          }),
-                      ]
-                    : [],
-        },
-    )
->>>>>>> b0d2afc9
 
     const serviceHandlers: Calculator.IHandler<express.Request> = {
         ping(): void {
