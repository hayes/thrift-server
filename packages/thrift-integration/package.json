{
    "name": "@creditkarma/thrift-integration",
<<<<<<< HEAD
    "version": "0.10.0-alpha.2",
=======
    "version": "0.9.2",
>>>>>>> 704dc268
    "scripts": {
        "clean": "rimraf dist",
        "lint": "tslint --fix './src/**/*.ts'",
        "codegen-ts": "thrift-typescript --target thrift-server --rootDir ./src --sourceDir ./thrift --outDir ./generated",
        "codegen-apache": "thrift-typescript --target apache --rootDir ./src --sourceDir ./thrift --outDir ./generated-apache",
        "codegen": "npm run codegen-ts && npm run codegen-apache",
        "prebuild": "npm run clean && npm run lint && npm run codegen",
        "build": "tsc -p tsconfig.json",
        "pretest": "npm run build",
        "test": "lab --timeout 60000 --verbose -l -S -P spec dist"
    },
    "devDependencies": {
        "@creditkarma/dynamic-config": "~0.7.16",
<<<<<<< HEAD
        "@creditkarma/thrift-client": "^0.10.0-alpha.2",
        "@creditkarma/thrift-server-core": "^0.10.0-alpha.2",
        "@creditkarma/thrift-server-express": "^0.10.0-alpha.2",
        "@creditkarma/thrift-server-hapi": "^0.10.0-alpha.2",
=======
        "@creditkarma/thrift-client": "^0.9.2",
        "@creditkarma/thrift-server-core": "^0.9.2",
        "@creditkarma/thrift-server-express": "^0.9.2",
        "@creditkarma/thrift-server-hapi": "^0.9.2",
>>>>>>> 704dc268
        "@creditkarma/thrift-typescript": "^3.0.0",
        "@types/body-parser": "^1.16.5",
        "@types/code": "^4.0.4",
        "@types/express": "^4.16.0",
        "@types/hapi": "^17.0.18",
        "@types/lab": "^11.1.0",
        "@types/node": "^8.0.31",
        "code": "^5.2.0",
        "hapi": "^17.5.3",
        "lab": "^16.1.0",
        "rimraf": "^2.6.2",
        "tslint": "^5.11.0",
        "typescript": "3.1.x"
    },
    "publishConfig": {
        "access": "private"
    }
}<|MERGE_RESOLUTION|>--- conflicted
+++ resolved
@@ -1,10 +1,6 @@
 {
     "name": "@creditkarma/thrift-integration",
-<<<<<<< HEAD
     "version": "0.10.0-alpha.2",
-=======
-    "version": "0.9.2",
->>>>>>> 704dc268
     "scripts": {
         "clean": "rimraf dist",
         "lint": "tslint --fix './src/**/*.ts'",
@@ -18,17 +14,10 @@
     },
     "devDependencies": {
         "@creditkarma/dynamic-config": "~0.7.16",
-<<<<<<< HEAD
         "@creditkarma/thrift-client": "^0.10.0-alpha.2",
         "@creditkarma/thrift-server-core": "^0.10.0-alpha.2",
         "@creditkarma/thrift-server-express": "^0.10.0-alpha.2",
         "@creditkarma/thrift-server-hapi": "^0.10.0-alpha.2",
-=======
-        "@creditkarma/thrift-client": "^0.9.2",
-        "@creditkarma/thrift-server-core": "^0.9.2",
-        "@creditkarma/thrift-server-express": "^0.9.2",
-        "@creditkarma/thrift-server-hapi": "^0.9.2",
->>>>>>> 704dc268
         "@creditkarma/thrift-typescript": "^3.0.0",
         "@types/body-parser": "^1.16.5",
         "@types/code": "^4.0.4",
