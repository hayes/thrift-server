{
    "name": "@creditkarma/thrift-integration",
    "version": "0.10.0-alpha.2",
    "scripts": {
        "clean": "rimraf dist",
        "lint": "tslint --fix './src/**/*.ts'",
        "codegen-ts": "thrift-typescript --target thrift-server --rootDir ./src --sourceDir ./thrift --outDir ./generated",
        "codegen-apache": "thrift-typescript --target apache --rootDir ./src --sourceDir ./thrift --outDir ./generated-apache",
        "codegen": "npm run codegen-ts && npm run codegen-apache",
        "prebuild": "npm run clean && npm run lint && npm run codegen",
        "build": "tsc -p tsconfig.json",
        "pretest": "npm run build",
        "test": "lab --timeout 60000 --verbose -l -S -P spec dist"
    },
    "devDependencies": {
<<<<<<< HEAD
        "@creditkarma/dynamic-config": "~0.7.16",
        "@creditkarma/thrift-client": "^0.10.0-alpha.2",
        "@creditkarma/thrift-server-core": "^0.10.0-alpha.2",
        "@creditkarma/thrift-server-express": "^0.10.0-alpha.2",
        "@creditkarma/thrift-server-hapi": "^0.10.0-alpha.2",
=======
        "@creditkarma/thrift-client": "^0.9.2",
        "@creditkarma/thrift-server-core": "^0.9.2",
        "@creditkarma/thrift-server-express": "^0.9.2",
        "@creditkarma/thrift-server-hapi": "^0.9.2",
>>>>>>> 4a9759cc
        "@creditkarma/thrift-typescript": "^3.0.0",
        "@types/body-parser": "^1.16.5",
        "@types/code": "^4.0.4",
        "@types/express": "^4.16.0",
        "@types/hapi": "^17.0.18",
        "@types/lab": "^11.1.0",
        "@types/node": "^8.0.31",
        "@types/request": "^2.48.1",
        "@types/request-promise-native": "^1.0.15",
        "@types/thrift": "^0.10.7",
        "body-parser": "^1.18.3",
        "code": "^5.2.0",
        "express": "^4.16.4",
        "hapi": "^17.5.3",
        "lab": "^16.1.0",
        "request": "^2.88.0",
        "request-promise-native": "^1.0.5",
        "rimraf": "^2.6.2",
        "thrift": "^0.11.0",
        "tslint": "^5.11.0",
        "typescript": "3.1.x"
    },
    "publishConfig": {
        "access": "private"
    }
}<|MERGE_RESOLUTION|>--- conflicted
+++ resolved
@@ -13,18 +13,11 @@
         "test": "lab --timeout 60000 --verbose -l -S -P spec dist"
     },
     "devDependencies": {
-<<<<<<< HEAD
-        "@creditkarma/dynamic-config": "~0.7.16",
+        "@creditkarma/dynamic-config": "^0.9.2",
         "@creditkarma/thrift-client": "^0.10.0-alpha.2",
         "@creditkarma/thrift-server-core": "^0.10.0-alpha.2",
         "@creditkarma/thrift-server-express": "^0.10.0-alpha.2",
         "@creditkarma/thrift-server-hapi": "^0.10.0-alpha.2",
-=======
-        "@creditkarma/thrift-client": "^0.9.2",
-        "@creditkarma/thrift-server-core": "^0.9.2",
-        "@creditkarma/thrift-server-express": "^0.9.2",
-        "@creditkarma/thrift-server-hapi": "^0.9.2",
->>>>>>> 4a9759cc
         "@creditkarma/thrift-typescript": "^3.0.0",
         "@types/body-parser": "^1.16.5",
         "@types/code": "^4.0.4",
