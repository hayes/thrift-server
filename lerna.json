--- conflicted
+++ resolved
@@ -1,10 +1,6 @@
 {
   "lerna": "3.1.4",
-<<<<<<< HEAD
-  "version": "0.8.3-alpha.4",
-=======
   "version": "0.9.0-alpha.2",
->>>>>>> ecff4fae
   "loglevel": "verbose",
   "packages": [
     "packages/*"
